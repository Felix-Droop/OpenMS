--- conflicted
+++ resolved
@@ -16,11 +16,8 @@
   UniqueIdInterface_test
 )
 set(qc_executables_list
-<<<<<<< HEAD
   Contaminants_test
   FragmentMassError_test
-=======
->>>>>>> 1416ae7f
   MissedCleavages_test
   Ms2IdentificationRate_test
   RTAlignment_test
