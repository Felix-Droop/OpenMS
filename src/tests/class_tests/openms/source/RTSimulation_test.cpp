--- conflicted
+++ resolved
@@ -130,11 +130,7 @@
   {
     Feature f;
     PeptideIdentification pep_id;
-<<<<<<< HEAD
     pep_id.insertHit(PeptideHit(1.0, 1, 1, AASequence::fromString(*it)));
-=======
-    pep_id.insertHit(PeptideHit(1.0, 1, 1, AASequence(*it)));
->>>>>>> cf6a7a91
     f.getPeptideIdentifications().push_back(pep_id);
     f.setIntensity(10);
     svm_rt_features.push_back(f);
