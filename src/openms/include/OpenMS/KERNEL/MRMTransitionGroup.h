// --------------------------------------------------------------------------
//                   OpenMS -- Open-Source Mass Spectrometry
// --------------------------------------------------------------------------
// Copyright The OpenMS Team -- Eberhard Karls University Tuebingen,
// ETH Zurich, and Freie Universitaet Berlin 2002-2016.
//
// This software is released under a three-clause BSD license:
//  * Redistributions of source code must retain the above copyright
//    notice, this list of conditions and the following disclaimer.
//  * Redistributions in binary form must reproduce the above copyright
//    notice, this list of conditions and the following disclaimer in the
//    documentation and/or other materials provided with the distribution.
//  * Neither the name of any author or any participating institution
//    may be used to endorse or promote products derived from this software
//    without specific prior written permission.
// For a full list of authors, refer to the file AUTHORS.
// --------------------------------------------------------------------------
// THIS SOFTWARE IS PROVIDED BY THE COPYRIGHT HOLDERS AND CONTRIBUTORS "AS IS"
// AND ANY EXPRESS OR IMPLIED WARRANTIES, INCLUDING, BUT NOT LIMITED TO, THE
// IMPLIED WARRANTIES OF MERCHANTABILITY AND FITNESS FOR A PARTICULAR PURPOSE
// ARE DISCLAIMED. IN NO EVENT SHALL ANY OF THE AUTHORS OR THE CONTRIBUTING
// INSTITUTIONS BE LIABLE FOR ANY DIRECT, INDIRECT, INCIDENTAL, SPECIAL,
// EXEMPLARY, OR CONSEQUENTIAL DAMAGES (INCLUDING, BUT NOT LIMITED TO,
// PROCUREMENT OF SUBSTITUTE GOODS OR SERVICES; LOSS OF USE, DATA, OR PROFITS;
// OR BUSINESS INTERRUPTION) HOWEVER CAUSED AND ON ANY THEORY OF LIABILITY,
// WHETHER IN CONTRACT, STRICT LIABILITY, OR TORT (INCLUDING NEGLIGENCE OR
// OTHERWISE) ARISING IN ANY WAY OUT OF THE USE OF THIS SOFTWARE, EVEN IF
// ADVISED OF THE POSSIBILITY OF SUCH DAMAGE.
//
// --------------------------------------------------------------------------
// $Maintainer: Hannes Roest $
// $Authors: Hannes Roest $
// --------------------------------------------------------------------------

#ifndef OPENMS_KERNEL_MRMTRANSITIONGROUP_H
#define OPENMS_KERNEL_MRMTRANSITIONGROUP_H

#include <OpenMS/CONCEPT/Macros.h>
#include <OpenMS/KERNEL/MRMFeature.h>
#include <boost/numeric/conversion/cast.hpp>

namespace OpenMS
{

  /**
<<<<<<< HEAD
    @brief The representation of a transition group that has information about
    the individual chromatograms as well as the transitions it refers to.

    This means that the MRM Transition Group establishes the mapping between the
    individual Transition (containing the meta-data) and the Chromatogram data
    points (measured data).

    Note that for the data structure to be consistent, it needs to have the
    same identifiers for the chromatograms as well as for the transitions.

    Since not all the functions in OpenMS will work with MSChromatogram data
    structures, this needs to accept also MSSpectrum as a type for raw data
    storage.
=======
    @brief The representation of a group of transitions in a targeted proteomics experiment.

    The transition group carries information about the transitions (assays), the
    individual chromatograms as well as features found on these chromatograms.

    On the one hand, the MRMTransitionGroup provides a convenient way to store
    the mapping between the individual transitions (containing the meta-data) and
    the actual chromatographic data points (measured data) relating to it. In
    addition, the structure allows storage of features found (regions of the
    chromatograms) where a potential elution peak was detected (see MRMFeature).
    Note that these features are usually found on the full collection of
    chromatograms and therefore relate to the whole collection of chromatograms.

    Since not all the functions in OpenMS will work with MSChromatogram data
    structures, this needs to accept also MSSpectrum as a type for raw data
    storage.

>>>>>>> 6c25a266
  */
  template <typename SpectrumType, typename TransitionType>
  class MRMTransitionGroup
  {

public:

    ///Type definitions
    //@{
    /// List of MRM Features type
    typedef std::vector<MRMFeature> MRMFeatureListType;
    /// List of Reaction Monitoring transitions (meta data) type
    typedef std::vector<TransitionType> TransitionsType;
    /// Peak type
    typedef typename SpectrumType::PeakType PeakType;
    //@}

    /** @name Constructors and Destructor
    */
    //@{
    /// Default constructor
    MRMTransitionGroup()
    {
    }

    /// Copy Constructor
    MRMTransitionGroup(const MRMTransitionGroup & rhs) :
      tr_gr_id_(rhs.tr_gr_id_),
      transitions_(rhs.transitions_),
      chromatograms_(rhs.chromatograms_),
      precursor_chromatograms_(rhs.precursor_chromatograms_),
<<<<<<< HEAD
      mrm_features_(rhs.mrm_features_),
=======
      features_(rhs.features_),
>>>>>>> 6c25a266
      chromatogram_map_(rhs.chromatogram_map_),
      precursor_chromatogram_map_(rhs.precursor_chromatogram_map_),
      transition_map_(rhs.transition_map_)
    {
    }

    /// Destructor
    virtual ~MRMTransitionGroup()
    {
    }
    //@}

    MRMTransitionGroup & operator=(const MRMTransitionGroup & rhs)
    {
      if (&rhs != this)
      {
        tr_gr_id_ = rhs.tr_gr_id_;
        transitions_ = rhs.transitions_;
        chromatograms_ = rhs.chromatograms_;
        precursor_chromatograms_ = rhs.precursor_chromatograms_;
<<<<<<< HEAD
        mrm_features_ = rhs.mrm_features_;
=======
        features_ = rhs.features_;
>>>>>>> 6c25a266
        transition_map_ = rhs.transition_map_;
        chromatogram_map_ = rhs.chromatogram_map_;
        precursor_chromatogram_map_ = rhs.precursor_chromatogram_map_;
      }
      return *this;
    }

    inline Size size() const
    {
      return chromatograms_.size();
    }

    inline const String & getTransitionGroupID() const
    {
      return tr_gr_id_;
    }

    inline void setTransitionGroupID(const String & tr_gr_id)
    {
      tr_gr_id_ = tr_gr_id;
    }

    /// @name Transition access
    //@{
    inline const std::vector<TransitionType> & getTransitions() const
    {
      return transitions_;
    }

    inline std::vector<TransitionType> & getTransitionsMuteable()
    {
      return transitions_;
    }

    inline void addTransition(const TransitionType & transition, String key)
    {
      transitions_.push_back(transition);
      transition_map_[key] = boost::numeric_cast<int>(transitions_.size()) - 1;
    }

<<<<<<< HEAD
    inline bool hasTransition(String key) const
=======
    inline const TransitionType & getTransition(String key)
>>>>>>> 6c25a266
    {
      return transition_map_.find(key) != transition_map_.end();
    }

    inline const TransitionType & getTransition(String key)
    {
      OPENMS_PRECONDITION(hasTransition(key), "Cannot retrieve transitions that does not exist")
      OPENMS_PRECONDITION(transitions_.size() > (size_t)transition_map_[key], "Mapping needs to be accurate")
      return transitions_[transition_map_[key]];
    }
    //@}


    /// @name (Fragment ion) chromatogram access
    //@{
    inline const std::vector<SpectrumType> & getChromatograms() const
    {
      return chromatograms_;
    }

    inline std::vector<SpectrumType> & getChromatograms()
    {
      return chromatograms_;
    }

    inline void addChromatogram(SpectrumType & chromatogram, String key)
    {
      chromatograms_.push_back(chromatogram);
      chromatogram_map_[key] = boost::numeric_cast<int>(chromatograms_.size()) - 1;
    }

    inline bool hasChromatogram(String key) const
    {
      return chromatogram_map_.find(key) != chromatogram_map_.end();
    }

    inline SpectrumType & getChromatogram(String key)
    {
      OPENMS_PRECONDITION(hasChromatogram(key), "Cannot retrieve chromatogram that does not exist")
      OPENMS_PRECONDITION(chromatograms_.size() > (size_t)chromatogram_map_[key], "Mapping needs to be accurate")
      return chromatograms_[chromatogram_map_[key]];
    }
    //@}


    /// @name (Precursor ion) chromatogram access
    //@{
    inline const std::vector<SpectrumType> & getPrecursorChromatograms() const
    {
      return precursor_chromatograms_;
    }

    inline std::vector<SpectrumType> & getPrecursorChromatograms()
    {
      return precursor_chromatograms_;
    }

    /** Add a precursor chromatogram (extracted from an MS1 map) to the feature
     *
     * While any key can be used, it is expected that the monoisotopic trace is
     * called "Precursor_i0" and subsequent traces "Precursor_i1" etc. This
     * policy is not enforced but highly encouraged.
     *
     * @param chromatogram Chromatographic traces from the MS1 map to be added
     * @param key Identifier for this trace, please use use consistent naming like "Precursor_i0", "Precursor_i1", "Precursor_i2" ...
     *
     */
    inline void addPrecursorChromatogram(SpectrumType & chromatogram, String key)
    {
      precursor_chromatograms_.push_back(chromatogram);
      precursor_chromatogram_map_[key] = boost::numeric_cast<int>(precursor_chromatograms_.size()) - 1;
    }

    inline bool hasPrecursorChromatogram(String key) const
    {
      return precursor_chromatogram_map_.find(key) != precursor_chromatogram_map_.end();
    }

    inline SpectrumType & getPrecursorChromatogram(String key)
    {
      OPENMS_PRECONDITION(hasPrecursorChromatogram(key), "Cannot retrieve precursor chromatogram that does not exist")
      OPENMS_PRECONDITION(precursor_chromatograms_.size() > (size_t)precursor_chromatogram_map_[key], "Mapping needs to be accurate")
      return precursor_chromatograms_[precursor_chromatogram_map_[key]];
    }
    //@}


    /// @name MRM feature access (positions in RT where a peak was found across all chromatograms)
    //@{
    inline const std::vector<MRMFeature> & getFeatures() const
    {
<<<<<<< HEAD
      return mrm_features_;
=======
      return features_;
>>>>>>> 6c25a266
    }

    inline std::vector<MRMFeature> & getFeaturesMuteable()
    {
<<<<<<< HEAD
      return mrm_features_;
=======
      return features_;
>>>>>>> 6c25a266
    }

    inline void addFeature(MRMFeature & feature)
    {
<<<<<<< HEAD
      mrm_features_.push_back(feature);
    }
    //@}


    /// @name Helper functions
    //@{

    /// Check whether internal state is consistent, e.g. same number of chromatograms and transitions are present (no runtime overhead in release mode)
    inline bool isInternallyConsistent() const
    {
      OPENMS_PRECONDITION(transitions_.size() == chromatograms_.size(), "Same number of transitions as chromatograms are required")
      OPENMS_PRECONDITION(transition_map_.size() == chromatogram_map_.size(), "Same number of transitions as chromatograms mappings are required")
      OPENMS_PRECONDITION(isMappingConsistent_(), "Mapping needs to be consistent")
      return true;
    }

    /// Ensure that chromatogram native ids match their keys in the map
    inline bool chromatogramIdsMatch()
    {
      for (std::map<String, int>::const_iterator it = chromatogram_map_.begin(); it != chromatogram_map_.end(); it++)
      {
        if (getChromatogram(it->first).getNativeID() != it->first)
        {
          return false;
        }
      }
      for (std::map<String, int>::const_iterator it = precursor_chromatogram_map_.begin(); it != precursor_chromatogram_map_.end(); it++)
      {
        if (getPrecursorChromatogram(it->first).getNativeID() != it->first)
        {
          return false;
        }
      }
      return true;
=======
      features_.push_back(feature);
>>>>>>> 6c25a266
    }

    void getLibraryIntensity(std::vector<double> & result) const
    {
      for (typename TransitionsType::const_iterator it = transitions_.begin(); it != transitions_.end(); ++it)
      {
        result.push_back(it->getLibraryIntensity());
      }
      for (Size i = 0; i < result.size(); i++)
      {
        // the library intensity should never be below zero
        if (result[i] < 0.0)
        {
          result[i] = 0.0;
        }
      }
    }

    MRMTransitionGroup subset(std::vector<std::string> tr_ids)
    {
      MRMTransitionGroup transition_group_subset;
      transition_group_subset.setTransitionGroupID(tr_gr_id_);

      for (typename TransitionsType::const_iterator tr_it = transitions_.begin(); tr_it != transitions_.end(); ++tr_it)
      {
        if (std::find(tr_ids.begin(), tr_ids.end(), tr_it->getNativeID()) != tr_ids.end())
        {
          if (this->hasTransition(tr_it->getNativeID()))
          {
            transition_group_subset.addTransition(*tr_it, tr_it->getNativeID());
          }
          if (this->hasChromatogram(tr_it->getNativeID()))
          {
            transition_group_subset.addChromatogram(chromatograms_[chromatogram_map_[tr_it->getNativeID()]], tr_it->getNativeID());
          }
        }
      }

<<<<<<< HEAD
      for (std::vector< MRMFeature >::iterator tgf_it = mrm_features_.begin(); tgf_it != mrm_features_.end(); ++tgf_it)
=======
      for (std::vector< MRMFeature >::iterator tgf_it = features_.begin(); tgf_it != features_.end(); ++tgf_it)
>>>>>>> 6c25a266
      {
        MRMFeature mf;
        mf.setIntensity(tgf_it->getIntensity());
        mf.setRT(tgf_it->getRT());
        std::vector<String> metavalues;
        tgf_it->getKeys(metavalues);
        for (std::vector<String>::iterator key_it = metavalues.begin(); key_it != metavalues.end(); ++key_it)
        {
          mf.setMetaValue(*key_it,tgf_it->getMetaValue(*key_it));
        }
        for (typename TransitionsType::const_iterator tr_it = transitions_.begin(); tr_it != transitions_.end(); ++tr_it)
        {
          if (std::find(tr_ids.begin(), tr_ids.end(), tr_it->getNativeID()) != tr_ids.end())
          {
            mf.addFeature(tgf_it->getFeature(tr_it->getNativeID()),tr_it->getNativeID());
          }
        }
        std::vector<String> pf_ids;
        tgf_it->getPrecursorFeatureIDs(pf_ids);
        for (std::vector<String>::iterator pf_ids_it = pf_ids.begin(); pf_ids_it != pf_ids.end(); ++pf_ids_it)
        {
          mf.addPrecursorFeature(tgf_it->getPrecursorFeature(*pf_ids_it),*pf_ids_it);
        }
        transition_group_subset.addFeature(mf);
      }

      return transition_group_subset;
    }

    MRMTransitionGroup subsetDependent(std::vector<std::string> tr_ids)
    {
      MRMTransitionGroup transition_group_subset;
      transition_group_subset.setTransitionGroupID(tr_gr_id_);

      for (typename TransitionsType::const_iterator tr_it = transitions_.begin(); tr_it != transitions_.end(); ++tr_it)
      {
        if (std::find(tr_ids.begin(), tr_ids.end(), tr_it->getNativeID()) != tr_ids.end())
        {
          transition_group_subset.addTransition(*tr_it, tr_it->getNativeID());
          transition_group_subset.addChromatogram(chromatograms_[chromatogram_map_[tr_it->getNativeID()]], tr_it->getNativeID());
        }
      }

<<<<<<< HEAD
      for (std::vector< MRMFeature >::iterator tgf_it = mrm_features_.begin(); tgf_it != mrm_features_.end(); ++tgf_it)
=======
      for (std::vector< MRMFeature >::iterator tgf_it = features_.begin(); tgf_it != features_.end(); ++tgf_it)
>>>>>>> 6c25a266
      {
        transition_group_subset.addFeature(*tgf_it);
      }

      return transition_group_subset;
    }
    //@}


    /**
      @brief Returns the best feature by overall quality.

      For the given transition group, return the best feature as determined by
      the overall quality score. Requires the feature list to not be empty.

    */
    const MRMFeature& getBestFeature() const
    {
      OPENMS_PRECONDITION(!getFeatures().empty(), "Cannot get best feature for empty transition group")

      // Find the feature with the highest score
      Size bestf = 0;
      double highest_score = getFeatures()[0].getOverallQuality();
      for (Size it = 0; it < getFeatures().size(); it++)
      {
        if (getFeatures()[it].getOverallQuality() > highest_score)
        {
          bestf = it;
          highest_score = getFeatures()[it].getOverallQuality();
        }
      }
      return getFeatures()[bestf];
    }

protected:

    /// Checks that the mapping between chromatograms and transitions is consistent
    bool isMappingConsistent_() const
    {
      if (transition_map_.size() != chromatogram_map_.size()) 
      {
        return false;
      }
      for (std::map<String, int>::const_iterator it = chromatogram_map_.begin(); it != chromatogram_map_.end(); it++)
      {
        if (!hasTransition(it->first)) 
        {
          return false;
        }
      }
      return true;
    }

    /// transition group id (peak group id)
    String tr_gr_id_;

    /// transition list
    TransitionsType transitions_;

    /// chromatogram list
    std::vector<SpectrumType> chromatograms_;

    /// precursor chromatogram list
    std::vector<SpectrumType> precursor_chromatograms_;

    /// feature list
<<<<<<< HEAD
    MRMFeatureListType mrm_features_;
=======
    MRMFeatureListType features_;
>>>>>>> 6c25a266

    std::map<String, int> chromatogram_map_;
    std::map<String, int> precursor_chromatogram_map_;
    std::map<String, int> transition_map_;

  };
}
#endif
<|MERGE_RESOLUTION|>--- conflicted
+++ resolved
@@ -1,502 +1,453 @@
-// --------------------------------------------------------------------------
-//                   OpenMS -- Open-Source Mass Spectrometry
-// --------------------------------------------------------------------------
-// Copyright The OpenMS Team -- Eberhard Karls University Tuebingen,
-// ETH Zurich, and Freie Universitaet Berlin 2002-2016.
-//
-// This software is released under a three-clause BSD license:
-//  * Redistributions of source code must retain the above copyright
-//    notice, this list of conditions and the following disclaimer.
-//  * Redistributions in binary form must reproduce the above copyright
-//    notice, this list of conditions and the following disclaimer in the
-//    documentation and/or other materials provided with the distribution.
-//  * Neither the name of any author or any participating institution
-//    may be used to endorse or promote products derived from this software
-//    without specific prior written permission.
-// For a full list of authors, refer to the file AUTHORS.
-// --------------------------------------------------------------------------
-// THIS SOFTWARE IS PROVIDED BY THE COPYRIGHT HOLDERS AND CONTRIBUTORS "AS IS"
-// AND ANY EXPRESS OR IMPLIED WARRANTIES, INCLUDING, BUT NOT LIMITED TO, THE
-// IMPLIED WARRANTIES OF MERCHANTABILITY AND FITNESS FOR A PARTICULAR PURPOSE
-// ARE DISCLAIMED. IN NO EVENT SHALL ANY OF THE AUTHORS OR THE CONTRIBUTING
-// INSTITUTIONS BE LIABLE FOR ANY DIRECT, INDIRECT, INCIDENTAL, SPECIAL,
-// EXEMPLARY, OR CONSEQUENTIAL DAMAGES (INCLUDING, BUT NOT LIMITED TO,
-// PROCUREMENT OF SUBSTITUTE GOODS OR SERVICES; LOSS OF USE, DATA, OR PROFITS;
-// OR BUSINESS INTERRUPTION) HOWEVER CAUSED AND ON ANY THEORY OF LIABILITY,
-// WHETHER IN CONTRACT, STRICT LIABILITY, OR TORT (INCLUDING NEGLIGENCE OR
-// OTHERWISE) ARISING IN ANY WAY OUT OF THE USE OF THIS SOFTWARE, EVEN IF
-// ADVISED OF THE POSSIBILITY OF SUCH DAMAGE.
-//
-// --------------------------------------------------------------------------
-// $Maintainer: Hannes Roest $
-// $Authors: Hannes Roest $
-// --------------------------------------------------------------------------
+// --------------------------------------------------------------------------
+//                   OpenMS -- Open-Source Mass Spectrometry
+// --------------------------------------------------------------------------
+// Copyright The OpenMS Team -- Eberhard Karls University Tuebingen,
+// ETH Zurich, and Freie Universitaet Berlin 2002-2016.
+//
+// This software is released under a three-clause BSD license:
+//  * Redistributions of source code must retain the above copyright
+//    notice, this list of conditions and the following disclaimer.
+//  * Redistributions in binary form must reproduce the above copyright
+//    notice, this list of conditions and the following disclaimer in the
+//    documentation and/or other materials provided with the distribution.
+//  * Neither the name of any author or any participating institution
+//    may be used to endorse or promote products derived from this software
+//    without specific prior written permission.
+// For a full list of authors, refer to the file AUTHORS.
+// --------------------------------------------------------------------------
+// THIS SOFTWARE IS PROVIDED BY THE COPYRIGHT HOLDERS AND CONTRIBUTORS "AS IS"
+// AND ANY EXPRESS OR IMPLIED WARRANTIES, INCLUDING, BUT NOT LIMITED TO, THE
+// IMPLIED WARRANTIES OF MERCHANTABILITY AND FITNESS FOR A PARTICULAR PURPOSE
+// ARE DISCLAIMED. IN NO EVENT SHALL ANY OF THE AUTHORS OR THE CONTRIBUTING
+// INSTITUTIONS BE LIABLE FOR ANY DIRECT, INDIRECT, INCIDENTAL, SPECIAL,
+// EXEMPLARY, OR CONSEQUENTIAL DAMAGES (INCLUDING, BUT NOT LIMITED TO,
+// PROCUREMENT OF SUBSTITUTE GOODS OR SERVICES; LOSS OF USE, DATA, OR PROFITS;
+// OR BUSINESS INTERRUPTION) HOWEVER CAUSED AND ON ANY THEORY OF LIABILITY,
+// WHETHER IN CONTRACT, STRICT LIABILITY, OR TORT (INCLUDING NEGLIGENCE OR
+// OTHERWISE) ARISING IN ANY WAY OUT OF THE USE OF THIS SOFTWARE, EVEN IF
+// ADVISED OF THE POSSIBILITY OF SUCH DAMAGE.
+//
+// --------------------------------------------------------------------------
+// $Maintainer: Hannes Roest $
+// $Authors: Hannes Roest $
+// --------------------------------------------------------------------------
+
+#ifndef OPENMS_KERNEL_MRMTRANSITIONGROUP_H
+#define OPENMS_KERNEL_MRMTRANSITIONGROUP_H
+
+#include <OpenMS/CONCEPT/Macros.h>
+#include <OpenMS/KERNEL/MRMFeature.h>
+#include <boost/numeric/conversion/cast.hpp>
+
+namespace OpenMS
+{
+
+  /**
+    @brief The representation of a group of transitions in a targeted proteomics experiment.
+
+    The transition group carries information about the transitions (assays), the
+    individual chromatograms as well as features found on these chromatograms.
+
+    On the one hand, the MRMTransitionGroup provides a convenient way to store
+    the mapping between the individual transitions (containing the meta-data) and
+    the actual chromatographic data points (measured data) relating to it. In
+    addition, the structure allows storage of features found (regions of the
+    chromatograms) where a potential elution peak was detected (see MRMFeature).
+    Note that these features are usually found on the full collection of
+    chromatograms and therefore relate to the whole collection of chromatograms.
 
-#ifndef OPENMS_KERNEL_MRMTRANSITIONGROUP_H
-#define OPENMS_KERNEL_MRMTRANSITIONGROUP_H
-
-#include <OpenMS/CONCEPT/Macros.h>
-#include <OpenMS/KERNEL/MRMFeature.h>
-#include <boost/numeric/conversion/cast.hpp>
-
-namespace OpenMS
-{
-
-  /**
-<<<<<<< HEAD
-    @brief The representation of a transition group that has information about
-    the individual chromatograms as well as the transitions it refers to.
-
-    This means that the MRM Transition Group establishes the mapping between the
-    individual Transition (containing the meta-data) and the Chromatogram data
-    points (measured data).
-
-    Note that for the data structure to be consistent, it needs to have the
-    same identifiers for the chromatograms as well as for the transitions.
-
-    Since not all the functions in OpenMS will work with MSChromatogram data
-    structures, this needs to accept also MSSpectrum as a type for raw data
-    storage.
-=======
-    @brief The representation of a group of transitions in a targeted proteomics experiment.
-
-    The transition group carries information about the transitions (assays), the
-    individual chromatograms as well as features found on these chromatograms.
-
-    On the one hand, the MRMTransitionGroup provides a convenient way to store
-    the mapping between the individual transitions (containing the meta-data) and
-    the actual chromatographic data points (measured data) relating to it. In
-    addition, the structure allows storage of features found (regions of the
-    chromatograms) where a potential elution peak was detected (see MRMFeature).
-    Note that these features are usually found on the full collection of
-    chromatograms and therefore relate to the whole collection of chromatograms.
-
-    Since not all the functions in OpenMS will work with MSChromatogram data
-    structures, this needs to accept also MSSpectrum as a type for raw data
-    storage.
-
->>>>>>> 6c25a266
-  */
-  template <typename SpectrumType, typename TransitionType>
-  class MRMTransitionGroup
-  {
-
-public:
-
-    ///Type definitions
-    //@{
-    /// List of MRM Features type
-    typedef std::vector<MRMFeature> MRMFeatureListType;
-    /// List of Reaction Monitoring transitions (meta data) type
-    typedef std::vector<TransitionType> TransitionsType;
-    /// Peak type
-    typedef typename SpectrumType::PeakType PeakType;
-    //@}
-
-    /** @name Constructors and Destructor
-    */
-    //@{
-    /// Default constructor
-    MRMTransitionGroup()
-    {
-    }
-
-    /// Copy Constructor
-    MRMTransitionGroup(const MRMTransitionGroup & rhs) :
-      tr_gr_id_(rhs.tr_gr_id_),
-      transitions_(rhs.transitions_),
-      chromatograms_(rhs.chromatograms_),
-      precursor_chromatograms_(rhs.precursor_chromatograms_),
-<<<<<<< HEAD
-      mrm_features_(rhs.mrm_features_),
-=======
-      features_(rhs.features_),
->>>>>>> 6c25a266
-      chromatogram_map_(rhs.chromatogram_map_),
-      precursor_chromatogram_map_(rhs.precursor_chromatogram_map_),
-      transition_map_(rhs.transition_map_)
-    {
-    }
-
-    /// Destructor
-    virtual ~MRMTransitionGroup()
-    {
-    }
-    //@}
-
-    MRMTransitionGroup & operator=(const MRMTransitionGroup & rhs)
-    {
-      if (&rhs != this)
-      {
-        tr_gr_id_ = rhs.tr_gr_id_;
-        transitions_ = rhs.transitions_;
-        chromatograms_ = rhs.chromatograms_;
-        precursor_chromatograms_ = rhs.precursor_chromatograms_;
-<<<<<<< HEAD
-        mrm_features_ = rhs.mrm_features_;
-=======
-        features_ = rhs.features_;
->>>>>>> 6c25a266
-        transition_map_ = rhs.transition_map_;
-        chromatogram_map_ = rhs.chromatogram_map_;
-        precursor_chromatogram_map_ = rhs.precursor_chromatogram_map_;
-      }
-      return *this;
-    }
-
-    inline Size size() const
-    {
-      return chromatograms_.size();
-    }
-
-    inline const String & getTransitionGroupID() const
-    {
-      return tr_gr_id_;
-    }
-
-    inline void setTransitionGroupID(const String & tr_gr_id)
-    {
-      tr_gr_id_ = tr_gr_id;
-    }
-
-    /// @name Transition access
-    //@{
-    inline const std::vector<TransitionType> & getTransitions() const
-    {
-      return transitions_;
-    }
-
-    inline std::vector<TransitionType> & getTransitionsMuteable()
-    {
-      return transitions_;
-    }
-
-    inline void addTransition(const TransitionType & transition, String key)
-    {
-      transitions_.push_back(transition);
-      transition_map_[key] = boost::numeric_cast<int>(transitions_.size()) - 1;
-    }
-
-<<<<<<< HEAD
-    inline bool hasTransition(String key) const
-=======
-    inline const TransitionType & getTransition(String key)
->>>>>>> 6c25a266
-    {
-      return transition_map_.find(key) != transition_map_.end();
-    }
-
-    inline const TransitionType & getTransition(String key)
-    {
-      OPENMS_PRECONDITION(hasTransition(key), "Cannot retrieve transitions that does not exist")
-      OPENMS_PRECONDITION(transitions_.size() > (size_t)transition_map_[key], "Mapping needs to be accurate")
-      return transitions_[transition_map_[key]];
-    }
-    //@}
-
-
-    /// @name (Fragment ion) chromatogram access
-    //@{
-    inline const std::vector<SpectrumType> & getChromatograms() const
-    {
-      return chromatograms_;
-    }
-
-    inline std::vector<SpectrumType> & getChromatograms()
-    {
-      return chromatograms_;
-    }
-
-    inline void addChromatogram(SpectrumType & chromatogram, String key)
-    {
-      chromatograms_.push_back(chromatogram);
-      chromatogram_map_[key] = boost::numeric_cast<int>(chromatograms_.size()) - 1;
-    }
-
-    inline bool hasChromatogram(String key) const
-    {
-      return chromatogram_map_.find(key) != chromatogram_map_.end();
-    }
-
-    inline SpectrumType & getChromatogram(String key)
-    {
-      OPENMS_PRECONDITION(hasChromatogram(key), "Cannot retrieve chromatogram that does not exist")
-      OPENMS_PRECONDITION(chromatograms_.size() > (size_t)chromatogram_map_[key], "Mapping needs to be accurate")
-      return chromatograms_[chromatogram_map_[key]];
-    }
-    //@}
-
-
-    /// @name (Precursor ion) chromatogram access
-    //@{
-    inline const std::vector<SpectrumType> & getPrecursorChromatograms() const
-    {
-      return precursor_chromatograms_;
-    }
-
-    inline std::vector<SpectrumType> & getPrecursorChromatograms()
-    {
-      return precursor_chromatograms_;
-    }
-
-    /** Add a precursor chromatogram (extracted from an MS1 map) to the feature
-     *
-     * While any key can be used, it is expected that the monoisotopic trace is
-     * called "Precursor_i0" and subsequent traces "Precursor_i1" etc. This
-     * policy is not enforced but highly encouraged.
-     *
-     * @param chromatogram Chromatographic traces from the MS1 map to be added
-     * @param key Identifier for this trace, please use use consistent naming like "Precursor_i0", "Precursor_i1", "Precursor_i2" ...
-     *
-     */
-    inline void addPrecursorChromatogram(SpectrumType & chromatogram, String key)
-    {
-      precursor_chromatograms_.push_back(chromatogram);
-      precursor_chromatogram_map_[key] = boost::numeric_cast<int>(precursor_chromatograms_.size()) - 1;
-    }
-
-    inline bool hasPrecursorChromatogram(String key) const
-    {
-      return precursor_chromatogram_map_.find(key) != precursor_chromatogram_map_.end();
-    }
-
-    inline SpectrumType & getPrecursorChromatogram(String key)
-    {
-      OPENMS_PRECONDITION(hasPrecursorChromatogram(key), "Cannot retrieve precursor chromatogram that does not exist")
-      OPENMS_PRECONDITION(precursor_chromatograms_.size() > (size_t)precursor_chromatogram_map_[key], "Mapping needs to be accurate")
-      return precursor_chromatograms_[precursor_chromatogram_map_[key]];
-    }
-    //@}
-
-
-    /// @name MRM feature access (positions in RT where a peak was found across all chromatograms)
-    //@{
-    inline const std::vector<MRMFeature> & getFeatures() const
-    {
-<<<<<<< HEAD
-      return mrm_features_;
-=======
-      return features_;
->>>>>>> 6c25a266
-    }
-
-    inline std::vector<MRMFeature> & getFeaturesMuteable()
-    {
-<<<<<<< HEAD
-      return mrm_features_;
-=======
-      return features_;
->>>>>>> 6c25a266
-    }
-
-    inline void addFeature(MRMFeature & feature)
-    {
-<<<<<<< HEAD
-      mrm_features_.push_back(feature);
-    }
-    //@}
-
-
-    /// @name Helper functions
-    //@{
-
-    /// Check whether internal state is consistent, e.g. same number of chromatograms and transitions are present (no runtime overhead in release mode)
-    inline bool isInternallyConsistent() const
-    {
-      OPENMS_PRECONDITION(transitions_.size() == chromatograms_.size(), "Same number of transitions as chromatograms are required")
-      OPENMS_PRECONDITION(transition_map_.size() == chromatogram_map_.size(), "Same number of transitions as chromatograms mappings are required")
-      OPENMS_PRECONDITION(isMappingConsistent_(), "Mapping needs to be consistent")
-      return true;
-    }
-
-    /// Ensure that chromatogram native ids match their keys in the map
-    inline bool chromatogramIdsMatch()
-    {
-      for (std::map<String, int>::const_iterator it = chromatogram_map_.begin(); it != chromatogram_map_.end(); it++)
-      {
-        if (getChromatogram(it->first).getNativeID() != it->first)
-        {
-          return false;
-        }
-      }
-      for (std::map<String, int>::const_iterator it = precursor_chromatogram_map_.begin(); it != precursor_chromatogram_map_.end(); it++)
-      {
-        if (getPrecursorChromatogram(it->first).getNativeID() != it->first)
-        {
-          return false;
-        }
-      }
-      return true;
-=======
-      features_.push_back(feature);
->>>>>>> 6c25a266
-    }
-
-    void getLibraryIntensity(std::vector<double> & result) const
-    {
-      for (typename TransitionsType::const_iterator it = transitions_.begin(); it != transitions_.end(); ++it)
-      {
-        result.push_back(it->getLibraryIntensity());
-      }
-      for (Size i = 0; i < result.size(); i++)
-      {
-        // the library intensity should never be below zero
-        if (result[i] < 0.0)
-        {
-          result[i] = 0.0;
-        }
-      }
-    }
-
-    MRMTransitionGroup subset(std::vector<std::string> tr_ids)
-    {
-      MRMTransitionGroup transition_group_subset;
-      transition_group_subset.setTransitionGroupID(tr_gr_id_);
-
-      for (typename TransitionsType::const_iterator tr_it = transitions_.begin(); tr_it != transitions_.end(); ++tr_it)
-      {
-        if (std::find(tr_ids.begin(), tr_ids.end(), tr_it->getNativeID()) != tr_ids.end())
-        {
-          if (this->hasTransition(tr_it->getNativeID()))
-          {
-            transition_group_subset.addTransition(*tr_it, tr_it->getNativeID());
-          }
-          if (this->hasChromatogram(tr_it->getNativeID()))
-          {
-            transition_group_subset.addChromatogram(chromatograms_[chromatogram_map_[tr_it->getNativeID()]], tr_it->getNativeID());
-          }
-        }
-      }
-
-<<<<<<< HEAD
-      for (std::vector< MRMFeature >::iterator tgf_it = mrm_features_.begin(); tgf_it != mrm_features_.end(); ++tgf_it)
-=======
-      for (std::vector< MRMFeature >::iterator tgf_it = features_.begin(); tgf_it != features_.end(); ++tgf_it)
->>>>>>> 6c25a266
-      {
-        MRMFeature mf;
-        mf.setIntensity(tgf_it->getIntensity());
-        mf.setRT(tgf_it->getRT());
-        std::vector<String> metavalues;
-        tgf_it->getKeys(metavalues);
-        for (std::vector<String>::iterator key_it = metavalues.begin(); key_it != metavalues.end(); ++key_it)
-        {
-          mf.setMetaValue(*key_it,tgf_it->getMetaValue(*key_it));
-        }
-        for (typename TransitionsType::const_iterator tr_it = transitions_.begin(); tr_it != transitions_.end(); ++tr_it)
-        {
-          if (std::find(tr_ids.begin(), tr_ids.end(), tr_it->getNativeID()) != tr_ids.end())
-          {
-            mf.addFeature(tgf_it->getFeature(tr_it->getNativeID()),tr_it->getNativeID());
-          }
-        }
-        std::vector<String> pf_ids;
-        tgf_it->getPrecursorFeatureIDs(pf_ids);
-        for (std::vector<String>::iterator pf_ids_it = pf_ids.begin(); pf_ids_it != pf_ids.end(); ++pf_ids_it)
-        {
-          mf.addPrecursorFeature(tgf_it->getPrecursorFeature(*pf_ids_it),*pf_ids_it);
-        }
-        transition_group_subset.addFeature(mf);
-      }
-
-      return transition_group_subset;
-    }
-
-    MRMTransitionGroup subsetDependent(std::vector<std::string> tr_ids)
-    {
-      MRMTransitionGroup transition_group_subset;
-      transition_group_subset.setTransitionGroupID(tr_gr_id_);
-
-      for (typename TransitionsType::const_iterator tr_it = transitions_.begin(); tr_it != transitions_.end(); ++tr_it)
-      {
-        if (std::find(tr_ids.begin(), tr_ids.end(), tr_it->getNativeID()) != tr_ids.end())
-        {
-          transition_group_subset.addTransition(*tr_it, tr_it->getNativeID());
-          transition_group_subset.addChromatogram(chromatograms_[chromatogram_map_[tr_it->getNativeID()]], tr_it->getNativeID());
-        }
-      }
-
-<<<<<<< HEAD
-      for (std::vector< MRMFeature >::iterator tgf_it = mrm_features_.begin(); tgf_it != mrm_features_.end(); ++tgf_it)
-=======
-      for (std::vector< MRMFeature >::iterator tgf_it = features_.begin(); tgf_it != features_.end(); ++tgf_it)
->>>>>>> 6c25a266
-      {
-        transition_group_subset.addFeature(*tgf_it);
-      }
-
-      return transition_group_subset;
-    }
-    //@}
-
-
-    /**
-      @brief Returns the best feature by overall quality.
-
-      For the given transition group, return the best feature as determined by
-      the overall quality score. Requires the feature list to not be empty.
-
-    */
-    const MRMFeature& getBestFeature() const
-    {
-      OPENMS_PRECONDITION(!getFeatures().empty(), "Cannot get best feature for empty transition group")
-
-      // Find the feature with the highest score
-      Size bestf = 0;
-      double highest_score = getFeatures()[0].getOverallQuality();
-      for (Size it = 0; it < getFeatures().size(); it++)
-      {
-        if (getFeatures()[it].getOverallQuality() > highest_score)
-        {
-          bestf = it;
-          highest_score = getFeatures()[it].getOverallQuality();
-        }
-      }
-      return getFeatures()[bestf];
-    }
-
-protected:
-
-    /// Checks that the mapping between chromatograms and transitions is consistent
-    bool isMappingConsistent_() const
-    {
-      if (transition_map_.size() != chromatogram_map_.size()) 
-      {
-        return false;
-      }
-      for (std::map<String, int>::const_iterator it = chromatogram_map_.begin(); it != chromatogram_map_.end(); it++)
-      {
-        if (!hasTransition(it->first)) 
-        {
-          return false;
-        }
-      }
-      return true;
-    }
-
-    /// transition group id (peak group id)
-    String tr_gr_id_;
-
-    /// transition list
-    TransitionsType transitions_;
-
-    /// chromatogram list
-    std::vector<SpectrumType> chromatograms_;
-
-    /// precursor chromatogram list
-    std::vector<SpectrumType> precursor_chromatograms_;
-
-    /// feature list
-<<<<<<< HEAD
-    MRMFeatureListType mrm_features_;
-=======
-    MRMFeatureListType features_;
->>>>>>> 6c25a266
-
-    std::map<String, int> chromatogram_map_;
-    std::map<String, int> precursor_chromatogram_map_;
-    std::map<String, int> transition_map_;
-
-  };
-}
-#endif
+    Note that for the data structure to be consistent, it needs to have the
+    same identifiers for the chromatograms as well as for the transitions.
+
+    Since not all the functions in OpenMS will work with MSChromatogram data
+    structures, this needs to accept also MSSpectrum as a type for raw data
+    storage.
+
+  */
+  template <typename SpectrumType, typename TransitionType>
+  class MRMTransitionGroup
+  {
+
+public:
+
+    ///Type definitions
+    //@{
+    /// List of MRM Features type
+    typedef std::vector<MRMFeature> MRMFeatureListType;
+    /// List of Reaction Monitoring transitions (meta data) type
+    typedef std::vector<TransitionType> TransitionsType;
+    /// Peak type
+    typedef typename SpectrumType::PeakType PeakType;
+    //@}
+
+    /** @name Constructors and Destructor
+    */
+    //@{
+    /// Default constructor
+    MRMTransitionGroup()
+    {
+    }
+
+    /// Copy Constructor
+    MRMTransitionGroup(const MRMTransitionGroup & rhs) :
+      tr_gr_id_(rhs.tr_gr_id_),
+      transitions_(rhs.transitions_),
+      chromatograms_(rhs.chromatograms_),
+      precursor_chromatograms_(rhs.precursor_chromatograms_),
+      mrm_features_(rhs.mrm_features_),
+      chromatogram_map_(rhs.chromatogram_map_),
+      precursor_chromatogram_map_(rhs.precursor_chromatogram_map_),
+      transition_map_(rhs.transition_map_)
+    {
+    }
+
+    /// Destructor
+    virtual ~MRMTransitionGroup()
+    {
+    }
+    //@}
+
+    MRMTransitionGroup & operator=(const MRMTransitionGroup & rhs)
+    {
+      if (&rhs != this)
+      {
+        tr_gr_id_ = rhs.tr_gr_id_;
+        transitions_ = rhs.transitions_;
+        chromatograms_ = rhs.chromatograms_;
+        precursor_chromatograms_ = rhs.precursor_chromatograms_;
+        mrm_features_ = rhs.mrm_features_;
+        transition_map_ = rhs.transition_map_;
+        chromatogram_map_ = rhs.chromatogram_map_;
+        precursor_chromatogram_map_ = rhs.precursor_chromatogram_map_;
+      }
+      return *this;
+    }
+
+    inline Size size() const
+    {
+      return chromatograms_.size();
+    }
+
+    inline const String & getTransitionGroupID() const
+    {
+      return tr_gr_id_;
+    }
+
+    inline void setTransitionGroupID(const String & tr_gr_id)
+    {
+      tr_gr_id_ = tr_gr_id;
+    }
+
+    /// @name Transition access
+    //@{
+    inline const std::vector<TransitionType> & getTransitions() const
+    {
+      return transitions_;
+    }
+
+    inline std::vector<TransitionType> & getTransitionsMuteable()
+    {
+      return transitions_;
+    }
+
+    inline void addTransition(const TransitionType & transition, String key)
+    {
+      transitions_.push_back(transition);
+      transition_map_[key] = boost::numeric_cast<int>(transitions_.size()) - 1;
+    }
+
+    inline bool hasTransition(String key) const
+    {
+      return transition_map_.find(key) != transition_map_.end();
+    }
+
+    inline const TransitionType & getTransition(String key)
+    {
+      OPENMS_PRECONDITION(hasTransition(key), "Cannot retrieve transitions that does not exist")
+      OPENMS_PRECONDITION(transitions_.size() > (size_t)transition_map_[key], "Mapping needs to be accurate")
+      return transitions_[transition_map_[key]];
+    }
+    //@}
+
+
+    /// @name (Fragment ion) chromatogram access
+    //@{
+    inline const std::vector<SpectrumType> & getChromatograms() const
+    {
+      return chromatograms_;
+    }
+
+    inline std::vector<SpectrumType> & getChromatograms()
+    {
+      return chromatograms_;
+    }
+
+    inline void addChromatogram(SpectrumType & chromatogram, String key)
+    {
+      chromatograms_.push_back(chromatogram);
+      chromatogram_map_[key] = boost::numeric_cast<int>(chromatograms_.size()) - 1;
+    }
+
+    inline bool hasChromatogram(String key) const
+    {
+      return chromatogram_map_.find(key) != chromatogram_map_.end();
+    }
+
+    inline SpectrumType & getChromatogram(String key)
+    {
+      OPENMS_PRECONDITION(hasChromatogram(key), "Cannot retrieve chromatogram that does not exist")
+      OPENMS_PRECONDITION(chromatograms_.size() > (size_t)chromatogram_map_[key], "Mapping needs to be accurate")
+      return chromatograms_[chromatogram_map_[key]];
+    }
+    //@}
+
+
+    /// @name (Precursor ion) chromatogram access
+    //@{
+    inline const std::vector<SpectrumType> & getPrecursorChromatograms() const
+    {
+      return precursor_chromatograms_;
+    }
+
+    inline std::vector<SpectrumType> & getPrecursorChromatograms()
+    {
+      return precursor_chromatograms_;
+    }
+
+    /** Add a precursor chromatogram (extracted from an MS1 map) to the feature
+     *
+     * While any key can be used, it is expected that the monoisotopic trace is
+     * called "Precursor_i0" and subsequent traces "Precursor_i1" etc. This
+     * policy is not enforced but highly encouraged.
+     *
+     * @param chromatogram Chromatographic traces from the MS1 map to be added
+     * @param key Identifier for this trace, please use use consistent naming like "Precursor_i0", "Precursor_i1", "Precursor_i2" ...
+     *
+     */
+    inline void addPrecursorChromatogram(SpectrumType & chromatogram, String key)
+    {
+      precursor_chromatograms_.push_back(chromatogram);
+      precursor_chromatogram_map_[key] = boost::numeric_cast<int>(precursor_chromatograms_.size()) - 1;
+    }
+
+    inline bool hasPrecursorChromatogram(String key) const
+    {
+      return precursor_chromatogram_map_.find(key) != precursor_chromatogram_map_.end();
+    }
+
+    inline SpectrumType & getPrecursorChromatogram(String key)
+    {
+      OPENMS_PRECONDITION(hasPrecursorChromatogram(key), "Cannot retrieve precursor chromatogram that does not exist")
+      OPENMS_PRECONDITION(precursor_chromatograms_.size() > (size_t)precursor_chromatogram_map_[key], "Mapping needs to be accurate")
+      return precursor_chromatograms_[precursor_chromatogram_map_[key]];
+    }
+    //@}
+
+
+    /// @name MRM feature access (positions in RT where a peak was found across all chromatograms)
+    //@{
+    inline const std::vector<MRMFeature> & getFeatures() const
+    {
+      return mrm_features_;
+    }
+
+    inline std::vector<MRMFeature> & getFeaturesMuteable()
+    {
+      return mrm_features_;
+    }
+
+    inline void addFeature(MRMFeature & feature)
+    {
+      mrm_features_.push_back(feature);
+    }
+    //@}
+
+
+    /// @name Helper functions
+    //@{
+
+    /// Check whether internal state is consistent, e.g. same number of chromatograms and transitions are present (no runtime overhead in release mode)
+    inline bool isInternallyConsistent() const
+    {
+      OPENMS_PRECONDITION(transitions_.size() == chromatograms_.size(), "Same number of transitions as chromatograms are required")
+      OPENMS_PRECONDITION(transition_map_.size() == chromatogram_map_.size(), "Same number of transitions as chromatograms mappings are required")
+      OPENMS_PRECONDITION(isMappingConsistent_(), "Mapping needs to be consistent")
+      return true;
+    }
+
+    /// Ensure that chromatogram native ids match their keys in the map
+    inline bool chromatogramIdsMatch()
+    {
+      for (std::map<String, int>::const_iterator it = chromatogram_map_.begin(); it != chromatogram_map_.end(); it++)
+      {
+        if (getChromatogram(it->first).getNativeID() != it->first)
+        {
+          return false;
+        }
+      }
+      for (std::map<String, int>::const_iterator it = precursor_chromatogram_map_.begin(); it != precursor_chromatogram_map_.end(); it++)
+      {
+        if (getPrecursorChromatogram(it->first).getNativeID() != it->first)
+        {
+          return false;
+        }
+      }
+      return true;
+    }
+
+    void getLibraryIntensity(std::vector<double> & result) const
+    {
+      for (typename TransitionsType::const_iterator it = transitions_.begin(); it != transitions_.end(); ++it)
+      {
+        result.push_back(it->getLibraryIntensity());
+      }
+      for (Size i = 0; i < result.size(); i++)
+      {
+        // the library intensity should never be below zero
+        if (result[i] < 0.0)
+        {
+          result[i] = 0.0;
+        }
+      }
+    }
+
+    MRMTransitionGroup subset(std::vector<std::string> tr_ids)
+    {
+      MRMTransitionGroup transition_group_subset;
+      transition_group_subset.setTransitionGroupID(tr_gr_id_);
+
+      for (typename TransitionsType::const_iterator tr_it = transitions_.begin(); tr_it != transitions_.end(); ++tr_it)
+      {
+        if (std::find(tr_ids.begin(), tr_ids.end(), tr_it->getNativeID()) != tr_ids.end())
+        {
+          if (this->hasTransition(tr_it->getNativeID()))
+          {
+            transition_group_subset.addTransition(*tr_it, tr_it->getNativeID());
+          }
+          if (this->hasChromatogram(tr_it->getNativeID()))
+          {
+            transition_group_subset.addChromatogram(chromatograms_[chromatogram_map_[tr_it->getNativeID()]], tr_it->getNativeID());
+          }
+        }
+      }
+
+      for (std::vector< MRMFeature >::iterator tgf_it = mrm_features_.begin(); tgf_it != mrm_features_.end(); ++tgf_it)
+      {
+        MRMFeature mf;
+        mf.setIntensity(tgf_it->getIntensity());
+        mf.setRT(tgf_it->getRT());
+        std::vector<String> metavalues;
+        tgf_it->getKeys(metavalues);
+        for (std::vector<String>::iterator key_it = metavalues.begin(); key_it != metavalues.end(); ++key_it)
+        {
+          mf.setMetaValue(*key_it,tgf_it->getMetaValue(*key_it));
+        }
+        for (typename TransitionsType::const_iterator tr_it = transitions_.begin(); tr_it != transitions_.end(); ++tr_it)
+        {
+          if (std::find(tr_ids.begin(), tr_ids.end(), tr_it->getNativeID()) != tr_ids.end())
+          {
+            mf.addFeature(tgf_it->getFeature(tr_it->getNativeID()),tr_it->getNativeID());
+          }
+        }
+        std::vector<String> pf_ids;
+        tgf_it->getPrecursorFeatureIDs(pf_ids);
+        for (std::vector<String>::iterator pf_ids_it = pf_ids.begin(); pf_ids_it != pf_ids.end(); ++pf_ids_it)
+        {
+          mf.addPrecursorFeature(tgf_it->getPrecursorFeature(*pf_ids_it),*pf_ids_it);
+        }
+        transition_group_subset.addFeature(mf);
+      }
+
+      return transition_group_subset;
+    }
+
+    MRMTransitionGroup subsetDependent(std::vector<std::string> tr_ids)
+    {
+      MRMTransitionGroup transition_group_subset;
+      transition_group_subset.setTransitionGroupID(tr_gr_id_);
+
+      for (typename TransitionsType::const_iterator tr_it = transitions_.begin(); tr_it != transitions_.end(); ++tr_it)
+      {
+        if (std::find(tr_ids.begin(), tr_ids.end(), tr_it->getNativeID()) != tr_ids.end())
+        {
+          transition_group_subset.addTransition(*tr_it, tr_it->getNativeID());
+          transition_group_subset.addChromatogram(chromatograms_[chromatogram_map_[tr_it->getNativeID()]], tr_it->getNativeID());
+        }
+      }
+
+      for (std::vector< MRMFeature >::iterator tgf_it = mrm_features_.begin(); tgf_it != mrm_features_.end(); ++tgf_it)
+      {
+        transition_group_subset.addFeature(*tgf_it);
+      }
+
+      return transition_group_subset;
+    }
+    //@}
+
+
+    /**
+      @brief Returns the best feature by overall quality.
+
+      For the given transition group, return the best feature as determined by
+      the overall quality score. Requires the feature list to not be empty.
+
+    */
+    const MRMFeature& getBestFeature() const
+    {
+      OPENMS_PRECONDITION(!getFeatures().empty(), "Cannot get best feature for empty transition group")
+
+      // Find the feature with the highest score
+      Size bestf = 0;
+      double highest_score = getFeatures()[0].getOverallQuality();
+      for (Size it = 0; it < getFeatures().size(); it++)
+      {
+        if (getFeatures()[it].getOverallQuality() > highest_score)
+        {
+          bestf = it;
+          highest_score = getFeatures()[it].getOverallQuality();
+        }
+      }
+      return getFeatures()[bestf];
+    }
+
+protected:
+
+    /// Checks that the mapping between chromatograms and transitions is consistent
+    bool isMappingConsistent_() const
+    {
+      if (transition_map_.size() != chromatogram_map_.size()) 
+      {
+        return false;
+      }
+      for (std::map<String, int>::const_iterator it = chromatogram_map_.begin(); it != chromatogram_map_.end(); it++)
+      {
+        if (!hasTransition(it->first)) 
+        {
+          return false;
+        }
+      }
+      return true;
+    }
+
+    /// transition group id (peak group id)
+    String tr_gr_id_;
+
+    /// transition list
+    TransitionsType transitions_;
+
+    /// chromatogram list
+    std::vector<SpectrumType> chromatograms_;
+
+    /// precursor chromatogram list
+    std::vector<SpectrumType> precursor_chromatograms_;
+
+    /// feature list
+    MRMFeatureListType mrm_features_;
+
+    std::map<String, int> chromatogram_map_;
+    std::map<String, int> precursor_chromatogram_map_;
+    std::map<String, int> transition_map_;
+
+  };
+}
+#endif