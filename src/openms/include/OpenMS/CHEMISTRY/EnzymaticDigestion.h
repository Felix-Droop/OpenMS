--- conflicted
+++ resolved
@@ -106,13 +106,8 @@
     /// Performs the enzymatic digestion of a protein.
     void digest(const AASequence& protein, std::vector<AASequence>& output) const;
 
-<<<<<<< HEAD
-    /// Performs the enzymatic digestion of a unmodified protein String.
-    void digestUnmodifiedString(const String& sequence, std::vector<std::pair<String::const_iterator, String::const_iterator> >& output, Size min_length) const;
-=======
     /// Performs the enzymatic digestion of a unmodified protein String. By returning only references into the original string it is much faster.
     void digestUnmodifiedString(const StringView sequence, std::vector<StringView>& output, Size min_length = 1) const;
->>>>>>> 1fc3ffe5
 
     /// Returns the number of peptides a digestion of @p protein would yield under the current enzyme and missed cleavage settings.
     Size peptideCount(const AASequence& protein);
