--- conflicted
+++ resolved
@@ -143,23 +143,6 @@
     //@{
     enum ResidueType
     {
-<<<<<<< HEAD
-      Full = 0,           // with N-terminus and C-terminus
-      Internal,           // internal, without any termini
-      NTerminal,           // only N-terminus
-      CTerminal,           // only C-terminus
-      AIon,           // N-terminus up to the C-alpha/carbonyl carbon bond
-      BIon,           // N-terminus up to the peptide bond
-      CIon,           // N-terminus up to the amide/C-alpha bond
-      XIon,           // amide/C-alpha bond up to the C-terminus
-      YIon,           // peptide bond up to the C-terminus
-      ZIon,            // C-alpha/carbonyl carbon bond
-      ZIonPlusOne,            // C-alpha/carbonyl carbon bond
-      ZIonPlusTwo,            // C-alpha/carbonyl carbon bond
-      DIon,             //D ion, added for nucleic acid support
-      WIon,             //W ion, added for nucleic acid support
-      AminusB,        //A ion with base loss, added for nucleic acid support
-=======
       Full = 0,       // with N-terminus and C-terminus
       Internal,       // internal, without any termini
       NTerminal,      // only N-terminus
@@ -176,8 +159,9 @@
       BIonMinusNH3,   // MS:1001232 b ion without ammonia
       YIonMinusNH3,   // MS:1001233 y ion without ammonia
       NonIdentified,  // MS:1001240 Non-identified ion
-      Unannotated,    // no stored annotation
->>>>>>> 25e52d7a
+      Unannotated,    // no stored annotation      DIon,             //D ion, added for nucleic acid support
+      WIon,             //W ion, added for nucleic acid support
+      AminusB,        //A ion with base loss, added for nucleic acid support
       SizeOfResidueType
     };
     //@}
