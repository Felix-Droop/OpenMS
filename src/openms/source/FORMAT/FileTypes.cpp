--- conflicted
+++ resolved
@@ -130,12 +130,9 @@
     targetMap[FileTypes::PSQ] = "psq";
     targetMap[FileTypes::MRM] = "mrm";
     targetMap[FileTypes::PSMS] = "psms";
-<<<<<<< HEAD
     targetMap[FileTypes::PIN] = "pin";
-=======
     targetMap[FileTypes::PARAMXML] = "paramXML";
->>>>>>> cc131349
-
+    
     return targetMap;
   }
 
