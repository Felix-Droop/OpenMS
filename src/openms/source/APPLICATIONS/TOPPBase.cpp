// --------------------------------------------------------------------------
//                   OpenMS -- Open-Source Mass Spectrometry
// --------------------------------------------------------------------------
// Copyright The OpenMS Team -- Eberhard Karls University Tuebingen,
// ETH Zurich, and Freie Universitaet Berlin 2002-2018.
//
// This software is released under a three-clause BSD license:
//  * Redistributions of source code must retain the above copyright
//    notice, this list of conditions and the following disclaimer.
//  * Redistributions in binary form must reproduce the above copyright
//    notice, this list of conditions and the following disclaimer in the
//    documentation and/or other materials provided with the distribution.
//  * Neither the name of any author or any participating institution
//    may be used to endorse or promote products derived from this software
//    without specific prior written permission.
// For a full list of authors, refer to the file AUTHORS.
// --------------------------------------------------------------------------
// THIS SOFTWARE IS PROVIDED BY THE COPYRIGHT HOLDERS AND CONTRIBUTORS "AS IS"
// AND ANY EXPRESS OR IMPLIED WARRANTIES, INCLUDING, BUT NOT LIMITED TO, THE
// IMPLIED WARRANTIES OF MERCHANTABILITY AND FITNESS FOR A PARTICULAR PURPOSE
// ARE DISCLAIMED. IN NO EVENT SHALL ANY OF THE AUTHORS OR THE CONTRIBUTING
// INSTITUTIONS BE LIABLE FOR ANY DIRECT, INDIRECT, INCIDENTAL, SPECIAL,
// EXEMPLARY, OR CONSEQUENTIAL DAMAGES (INCLUDING, BUT NOT LIMITED TO,
// PROCUREMENT OF SUBSTITUTE GOODS OR SERVICES; LOSS OF USE, DATA, OR PROFITS;
// OR BUSINESS INTERRUPTION) HOWEVER CAUSED AND ON ANY THEORY OF LIABILITY,
// WHETHER IN CONTRACT, STRICT LIABILITY, OR TORT (INCLUDING NEGLIGENCE OR
// OTHERWISE) ARISING IN ANY WAY OUT OF THE USE OF THIS SOFTWARE, EVEN IF
// ADVISED OF THE POSSIBILITY OF SUCH DAMAGE.
//
// --------------------------------------------------------------------------
// $Maintainer: Timo Sachsenberg $
// $Authors: Marc Sturm, Clemens Groepl, Johannes Junker, Stephan Aiche $
// --------------------------------------------------------------------------

#include <OpenMS/APPLICATIONS/TOPPBase.h>

#include <OpenMS/SYSTEM/File.h>
#include <OpenMS/SYSTEM/StopWatch.h>
#include <OpenMS/SYSTEM/SysInfo.h>
#include <OpenMS/SYSTEM/UpdateCheck.h>

#include <OpenMS/DATASTRUCTURES/Date.h>
#include <OpenMS/DATASTRUCTURES/Param.h>
#include <OpenMS/DATASTRUCTURES/ListUtilsIO.h>

#include <OpenMS/KERNEL/ConsensusMap.h>

#include <OpenMS/FORMAT/FileHandler.h>
#include <OpenMS/FORMAT/FileTypes.h>
#include <OpenMS/FORMAT/ParamXMLFile.h>
#include <OpenMS/FORMAT/VALIDATORS/XMLValidator.h>

#include <OpenMS/APPLICATIONS/ConsoleUtils.h>

#include <iostream>

#include <QDir>
#include <QFile>
#include <QProcess>

#include <boost/math/special_functions/fpclassify.hpp>

#include <ctime>
#include <cstdio>
#include <cstdlib>

// OpenMP support
#ifdef _OPENMP
#include <omp.h>
#endif

#ifdef OPENMS_WINDOWSPLATFORM
#undef min
#undef max
#endif

#include <cmath>

using namespace std;
  
namespace OpenMS
{

  using namespace Exception;

  String TOPPBase::topp_ini_file_ = String(QDir::homePath()) + "/.TOPP.ini";
  const Citation TOPPBase::cite_openms_ = { "Rost HL, Sachsenberg T, Aiche S, Bielow C et al.",
      "OpenMS: a flexible open-source software platform for mass spectrometry data analysis",
      "Nat Meth. 2016; 13, 9: 741-748",
      "10.1038/nmeth.3959" };

  void TOPPBase::setMaxNumberOfThreads(int
#ifdef _OPENMP
                                       num_threads // to avoid the unused warning we enable this
                                                   // argument only if openmp is available
#endif
                                       )
  {
#ifdef _OPENMP
    omp_set_num_threads(num_threads);
#endif
  }

  TOPPBase::TOPPBase(const String& tool_name, const String& tool_description, bool official, const std::vector<Citation>& citations) :
    tool_name_(tool_name),
    tool_description_(tool_description),
    instance_number_(-1),
    working_dir_(""),
    working_dir_keep_debug_lvl_(-1),
    version_(""),
    verboseVersion_(""),
    official_(official),
    citations_(citations),
    log_type_(ProgressLogger::NONE),
    test_mode_(false),
    debug_level_(-1)
  {
    version_ = VersionInfo::getVersion();
    verboseVersion_ = version_ + " " + VersionInfo::getTime();

    // if the revision info is meaningful, show it as well
    if (!VersionInfo::getRevision().empty() && VersionInfo::getRevision() != "exported")
    {
      verboseVersion_ += String(", Revision: ") + VersionInfo::getRevision() + "";
    }

    //check if tool is in official tools list
    if (official_ && tool_name_ != "GenericWrapper" && !ToolHandler::getTOPPToolList().count(tool_name_))
    {
      writeLog_(String("Warning: Message to maintainer - If '") + tool_name_ + "' is an official TOPP tool, add it to the tools list in ToolHandler. If it is not, set the 'official' flag of the TOPPBase constructor to false.");
    }
  }

  TOPPBase::~TOPPBase()
  {
    //delete log file if empty
    StringList log_files;
    DataValue topplog = getParam_("log");

    if (!topplog.isEmpty() && !(topplog.toString().empty()))
      log_files.push_back(topplog.toString());
    
    for (Size i = 0; i < log_files.size(); ++i)
    {
      if (File::empty(log_files[i]))
      {
        File::remove(log_files[i]);
      }
    }

    if (!working_dir_.empty())
    {
      removeTempDirectory_(working_dir_, working_dir_keep_debug_lvl_);
    }
  }

  TOPPBase::ExitCodes TOPPBase::main(int argc, const char** argv)
  {
    //----------------------------------------------------------
    //parse command line
    //----------------------------------------------------------

    //register values from derived TOPP tool
    registerOptionsAndFlags_();
    addEmptyLine_();
    //common section for all tools
    if (ToolHandler::getTOPPToolList().count(tool_name_))
      addText_("Common TOPP options:");
    else
      addText_("Common UTIL options:");
    registerStringOption_("ini", "<file>", "", "Use the given TOPP INI file", false);
    registerStringOption_("log", "<file>", "", "Name of log file (created only when specified)", false, true);
    registerIntOption_("instance", "<n>", 1, "Instance number for the TOPP INI file", false, true);
    registerIntOption_("debug", "<n>", 0, "Sets the debug level", false, true);
    registerIntOption_("threads", "<n>", 1, "Sets the number of threads allowed to be used by the TOPP tool", false);
    registerStringOption_("write_ini", "<file>", "", "Writes the default configuration file", false);
    registerStringOption_("write_ctd", "<out_dir>", "", "Writes the common tool description file(s) (Toolname(s).ctd) to <out_dir>", false, true);
    registerFlag_("no_progress", "Disables progress logging to command line", true);
    registerFlag_("force", "Overwrite tool specific checks.", true);
    registerFlag_("test", "Enables the test mode (needed for internal use only)", true);
    registerFlag_("-help", "Shows options");
    registerFlag_("-helphelp", "Shows all options (including advanced)", false);

    // parse command line parameters:
    try
    {
      param_cmdline_ = parseCommandLine_(argc, argv);
    }
    catch (Exception::BaseException& e)
    {
      writeLog_("Invalid parameter values (" + String(e.getName()) + "): " + String(e.getMessage()) + ". Aborting!");
      printUsage_();
      return ILLEGAL_PARAMETERS;
    }

    // for now command line is all we have, final assembly will follow below
    param_ = param_cmdline_;

    // assign instance number
    *const_cast<int*>(&instance_number_) = getParamAsInt_("instance", 1);
    writeDebug_(String("Instance: ") + String(instance_number_), 1);

    // assign ini location
    *const_cast<String*>(&ini_location_) = tool_name_ + ':' + String(instance_number_) + ':';
    writeDebug_(String("Ini_location: ") + getIniLocation_(), 1);

    // set debug level
    debug_level_ = getParamAsInt_("debug", 0);
    writeDebug_(String("Debug level: ") + String(debug_level_), 1);

    // print command line to console
    StringList args;
    for (int i = 0; i < argc; ++i)
    {
      if (String(argv[i]).has(' ')) args.push_back(String("\"") + argv[i] + String("\"")); // surround with quotes if argument contains a space
      else args.push_back(argv[i]);
    }
    writeDebug_(String(" >> ") + ListUtils::concatenate(args, " "), 1);


    // test if no options were given
    if (argc == 1)
    {
      writeLog_("No options given. Aborting!");
      printUsage_();
      return ILLEGAL_PARAMETERS;
    }

    // '--help' given
    if (param_cmdline_.exists("-help") || param_cmdline_.exists("-helphelp"))
    {
      printUsage_();
      return EXECUTION_OK;
    }

    // test if unknown options were given
    if (param_cmdline_.exists("unknown"))
    {
      writeLog_(String("Unknown option(s) '") + getParamAsString_("unknown") + "' given. Aborting!");
      printUsage_();
      return ILLEGAL_PARAMETERS;
    }

    // test if unknown text argument were given (we do not use them)
    if (param_cmdline_.exists("misc"))
    {
      writeLog_(String("Trailing text argument(s) '") + getParamAsString_("misc") + "' given. Aborting!");
      printUsage_();
      return ILLEGAL_PARAMETERS;
    }

    ExitCodes result;
#ifndef DEBUG_TOPP
    try
    {
#endif
    // '-write_ini' given
    if (param_cmdline_.exists("write_ini"))
    {
      String write_ini_file = param_cmdline_.getValue("write_ini");
      outputFileWritable_(write_ini_file, "write_ini");
      Param default_params = getDefaultParameters_();

      // check if augmentation with -ini param is needed
      DataValue in_ini;
      if (param_cmdline_.exists("ini"))
      {
        in_ini = param_cmdline_.getValue("ini");
      }
      if (!in_ini.isEmpty())
      {
        Param ini_params;
        ParamXMLFile paramFile;
        paramFile.load((String)in_ini, ini_params);

        // check if ini parameters are applicable to this tool
        checkIfIniParametersAreApplicable_(ini_params);
        // update default params with outdated params given in -ini and be verbose
        default_params.update(ini_params, false);
      }
      ParamXMLFile paramFile;
      paramFile.store(write_ini_file, default_params);
      return EXECUTION_OK;
    }

    // '-write_ctd' given
    if (param_cmdline_.exists("write_ctd"))
    {
      if (!writeCTD_())
      {
        writeLog_("Error: Could not write CTD file!");
        return INTERNAL_ERROR;
      }
      return EXECUTION_OK;
    }

    //-------------------------------------------------------------
    // load INI file
    //-------------------------------------------------------------
    {
      DataValue value_ini;

      if (param_cmdline_.exists("ini"))
      {
        value_ini = param_cmdline_.getValue("ini");
      }
      if (!value_ini.isEmpty())
      {
        writeDebug_("INI file: " + (String)value_ini, 1);
        writeDebug_("INI location: " + getIniLocation_(), 1);
        ParamXMLFile paramFile;

        paramFile.load((String)value_ini, param_inifile_);
        checkIfIniParametersAreApplicable_(param_inifile_);

        // dissect loaded INI parameters
        param_instance_ = param_inifile_.copy(getIniLocation_(), true);
        writeDebug_("Parameters from instance section:", param_instance_, 2);
        param_common_tool_ = param_inifile_.copy("common:" + tool_name_ + ":", true);
        writeDebug_("Parameters from common section with tool name:", param_common_tool_, 2);
        param_common_ = param_inifile_.copy("common:", true);
        writeDebug_("Parameters from common section without tool name:", param_common_, 2);

        checkIfIniParametersAreApplicable_(param_inifile_);

        // set type on command line if given in .ini file
        if (param_inifile_.exists(getIniLocation_() + "type") && !param_cmdline_.exists("type"))
          param_cmdline_.setValue("type", param_inifile_.getValue(getIniLocation_() + "type"));
      }

      // construct the set of final parameters as they will be available in the main_ method
      Param finalParam;

      // 1. the CMD parameters
      writeDebug_("Initialize final param with cmd line:", param_cmdline_, 2);
      finalParam = param_cmdline_;

      // 2. the instance values from the ini-file
      writeDebug_("Merging instance section into param:", param_instance_, 2);
      finalParam.merge(param_instance_);

      // 3. the tools data from the common section
      writeDebug_("Merging common section with tool name into param:", param_common_tool_, 2);
      finalParam.merge(param_common_tool_);

      // 4. everything else from the common section
      writeDebug_("Merging common section without tool name into param:", param_common_, 2);
      finalParam.merge(param_common_);


      finalParam.remove("ini"); // not contained in default params; remove to avoid "unknown param" in update()

      // finally: augment default values with INI/CLI values
      // note the copy(getIniLocation_(),..) as we want the param tree without instance
      // information
      param_ = this->getDefaultParameters_().copy(getIniLocation_(), true);
      if (!param_.update(finalParam, false, false, true, true, OpenMS_Log_warn))
      {
        OPENMS_LOG_ERROR << "Parameters passed to '" << this->tool_name_ << "' are invalid. To prevent usage of wrong defaults, please update/fix the parameters!" << std::endl;
        return ILLEGAL_PARAMETERS;
      }

      if (finalParam.exists("type"))
      {
        param_.setValue("type", finalParam.getValue("type"));
      }

      // check if all parameters are registered and have the correct type
      checkParam_(param_instance_, (String)value_ini, getIniLocation_());
      checkParam_(param_common_tool_, (String)value_ini, "common:" + tool_name_ + "::");
      checkParam_(param_common_, (String)value_ini, "common:");

      // check if the version of the parameters file matches the version of this tool
      // the parameters and values are all ok, but there might be more valid values now or new parameters which are currently not visible in the outdated INI
      String file_version = "";
      if (param_inifile_.exists(tool_name_ + ":version"))
      {
        file_version = param_inifile_.getValue(tool_name_ + ":version");
        if (file_version != version_)
        {
          writeLog_(String("Warning: Parameters file version (") + file_version + ") does not match the version of this tool (" + version_ + ").\n"
                    "Your current parameters are still valid, but there might be new valid values or even new parameters. Upgrading the INI might be useful.");
        }
      }
    }

    // 'test' flag is set
    if (getFlag_("test"))
    {
      test_mode_ = true;

      // initialize the random generator as early as possible!
      UniqueIdGenerator::setSeed(19991231235959);
    }

    // enable / disable collection of usage statistics by build variable
#ifdef ENABLE_UPDATE_CHECK
    // disable collection of usage statistics if environment variable is present
    char* disable_usage = getenv("OPENMS_DISABLE_UPDATE_CHECK");
 
    // only perform check if variable is not set or explicitly enabled by setting it to "OFF"  
    if (!test_mode_ && (disable_usage == nullptr || strcmp(disable_usage, "OFF") == 0))
    {
      UpdateCheck::run(tool_name_, version_, debug_level_);
    }
#endif

    //-------------------------------------------------------------
    // determine and open the real log file
    //-------------------------------------------------------------

    {
      DataValue const& value_log = getParam_("log");
      if (!value_log.isEmpty() && !(value_log.toString() == ""))
      {
        writeDebug_("Log file: " + (String)value_log, 1);
        log_.close();
        log_.open(((String)value_log).c_str(), ofstream::out | ofstream::app);
        writeDebug_("Writing to '" + (String)value_log + '\'', 1);
      }
    }

    //-------------------------------------------------------------
    // debug level
    //-------------------------------------------------------------
    debug_level_ = getParamAsInt_("debug", 0);
    writeDebug_(String("Debug level (after ini file): ") + String(debug_level_), 1);
    if (debug_level_ > 0) OpenMS_Log_debug.insert(cout); // allows to use OPENMS_LOG_DEBUG << "something" << std::endl;

    //-------------------------------------------------------------
    //progress logging
    //-------------------------------------------------------------
    if (!getFlag_("no_progress"))
    {
      log_type_ = ProgressLogger::CMD;
    }

    //----------------------------------------------------------
    //threads
    //----------------------------------------------------------
    Int threads = getParamAsInt_("threads", 1);
    TOPPBase::setMaxNumberOfThreads(threads);

    //----------------------------------------------------------
    //main
    //----------------------------------------------------------
    StopWatch sw;
    sw.start();
    result = main_(argc, argv);
    sw.stop();
    OPENMS_LOG_INFO << this->tool_name_ << " took " << sw.toString() << "." << std::endl;

    // useful for benchmarking
    if (debug_level_ >= 1)
    {
      size_t mem_virtual(0);
      writeLog_(String("Peak Memory Usage: ") + (SysInfo::getProcessPeakMemoryConsumption(mem_virtual) ? String(mem_virtual / 1024) + " MB" : "<unknown>"));
    }


#ifndef DEBUG_TOPP
  }

  //----------------------------------------------------------
  //error handling
  //----------------------------------------------------------
  // Errors caused by the user
  catch (UnableToCreateFile& e)
  {
    writeLog_(String("Error: Unable to write file (") + e.what() + ")");
    writeDebug_(String("Error occurred in line ") + e.getLine() + " of file " + e.getFile() + " (in function: " + e.getFunction() + ")!", 1);
    return CANNOT_WRITE_OUTPUT_FILE;
  }
  catch (FileNotFound& e)
  {
    writeLog_(String("Error: File not found (") + e.what() + ")");
    writeDebug_(String("Error occurred in line ") + e.getLine() + " of file " + e.getFile() + " (in function: " + e.getFunction() + ") !", 1);
    return INPUT_FILE_NOT_FOUND;
  }
  catch (FileNotReadable& e)
  {
    writeLog_(String("Error: File not readable (") + e.what() + ")");
    writeDebug_(String("Error occurred in line ") + e.getLine() + " of file " + e.getFile() + " (in function: " + e.getFunction() + ") !", 1);
    return INPUT_FILE_NOT_READABLE;
  }
  catch (FileEmpty& e)
  {
    writeLog_(String("Error: File empty (") + e.what() + ")");
    writeDebug_(String("Error occurred in line ") + e.getLine() + " of file " + e.getFile() + " (in function: " + e.getFunction() + ") !", 1);
    return INPUT_FILE_EMPTY;
  }
  catch (ParseError& e)
  {
    writeLog_(String("Error: Unable to read file (") + e.what() + ")");
    writeDebug_(String("Error occurred in line ") + e.getLine() + " of file " + e.getFile() + " (in function: " + e.getFunction() + ") !", 1);
    return INPUT_FILE_CORRUPT;
  }
  catch (RequiredParameterNotGiven& e)
  {
    String what = e.what();
    if (!what.hasPrefix("'"))
      what = "'" + what + "'";
    writeLog_(String("Error: The required parameter ") + what + " was not given or is empty!");
    writeDebug_(String("Error occurred in line ") + e.getLine() + " of file " + e.getFile() + " (in function: " + e.getFunction() + ") !", 1);
    return MISSING_PARAMETERS;
  }
  catch (InvalidParameter& e)
  {
    writeLog_(String("Invalid parameter: ") + e.what());
    writeDebug_(String("Error occurred in line ") + e.getLine() + " of file " + e.getFile() + " (in function: " + e.getFunction() + ") !", 1);
    return ILLEGAL_PARAMETERS;
  }
  // Internal errors because of wrong use of this class
  catch (UnregisteredParameter& e)
  {
    writeLog_(String("Internal error: Request for unregistered parameter '") + e.what() + "'");
    writeDebug_(String("Error occurred in line ") + e.getLine() + " of file " + e.getFile() + " (in function: " + e.getFunction() + ") !", 1);
    return INTERNAL_ERROR;
  }
  catch (WrongParameterType& e)
  {
    writeLog_(String("Internal error: Request for parameter with wrong type '") + e.what() + "'");
    writeDebug_(String("Error occurred in line ") + e.getLine() + " of file " + e.getFile() + " (in function: " + e.getFunction() + ") !", 1);
    return INTERNAL_ERROR;
  }
  // All other errors
  catch (BaseException& e)
  {
    writeLog_(String("Error: Unexpected internal error (") + e.what() + ")");
    writeDebug_(String("Error occurred in line ") + e.getLine() + " of file " + e.getFile() + " (in function: " + e.getFunction() + ") !", 1);
    return UNKNOWN_ERROR;
  }
#endif

    log_.close();

    return result;
  }

  void TOPPBase::printUsage_()
  {
    // show advanced options?
    bool verbose = getFlag_("-helphelp");
    String docurl = getDocumentationURL();

    // common output
    cerr << "\n"
         << ConsoleUtils::breakString(tool_name_ + " -- " + tool_description_, 0, 10) << "\n"
         << ConsoleUtils::breakString(String("Full documentation: ") + docurl, 0, 10) << "\n"
         << "Version: " << verboseVersion_ << "\n"
         << "To cite OpenMS:\n  " << cite_openms_.toString() << "\n";
    if (!citations_.empty())
    {
      cerr << "To cite " << tool_name_ << ":\n";
      for (const Citation& c : citations_) cerr << "  " << c.toString() << "\n";
    }
    cerr << "\n";
    cerr << "Usage:" << "\n"
         << "  " << tool_name_ << " <options>" << "\n"
         << "\n";

    // print warning regarding not shown parameters
    if (!subsections_.empty() && !verbose)
      cerr << ConsoleUtils::breakString("This tool has algorithm parameters that are not shown here! Please check the ini file for a detailed description or use the --helphelp option.", 0, 10) + "\n\n";

    if (verbose)
    {
      // add all subsection parameters to the command line
      try
      {
        Param p = getSubsectionDefaults_();
        registerFullParam_(p);
      }
      catch (BaseException& /*e*/)
      {
        writeDebug_("Failed to add subsection parameters", 1);
      }
    }

    cerr << "Options (mandatory options marked with '*'):" << "\n";

    //determine max length of parameters (including argument) for indentation
    UInt max_size = 0;
    for (vector<ParameterInformation>::const_iterator it = parameters_.begin(); it != parameters_.end(); ++it)
    {
      if (!it->advanced || verbose)
      {
        max_size = max((UInt)max_size, (UInt)(it->name.size() + it->argument.size() + it->required));
      }
    }

    //offset of the descriptions
    UInt offset = 6 + max_size;
    //keep track of the current subsection we are in, to display the subsection help when a new section starts
    String current_TOPP_subsection("");

    // PRINT parameters && description, restrictions and default
    for (vector<ParameterInformation>::const_iterator it = parameters_.begin(); it != parameters_.end(); ++it)
    {
      if (it->advanced && !verbose)
      {
        continue;
      }

      // new subsection?
      String subsection = getSubsection_(it->name);
      if (!subsection.empty() && current_TOPP_subsection != subsection)
      {
        current_TOPP_subsection = subsection;
        map<String, String>::const_iterator subsec_it = subsections_TOPP_.find(current_TOPP_subsection);
        if (subsec_it == subsections_TOPP_.end())
        {
          throw ElementNotFound(__FILE__, __LINE__, OPENMS_PRETTY_FUNCTION, "'" + current_TOPP_subsection + "' (TOPP subsection not registered)");
        }
        cerr << "\n"; // print newline for new subsection

        String subsection_description = subsec_it->second;
        if (subsection_description.length() == 0)
        {
          subsection_description = current_TOPP_subsection;
        }

        cerr << ConsoleUtils::breakString(subsection_description, 0, 10) << ":\n"; // print subsection description
      }
      else if (subsection.empty() && !current_TOPP_subsection.empty()) // subsection ended and normal parameters start again
      {
        current_TOPP_subsection = "";
        cerr << "\n"; // print newline to separate ending subsection
      }

      //NAME + ARGUMENT
      String str_tmp = "  -";
      str_tmp += it->name + " " + it->argument;
      if (it->required)
        str_tmp += '*';
      if (it->type == ParameterInformation::NEWLINE)
        str_tmp = "";

      //OFFSET
      str_tmp.fillRight(' ', offset);
      if (it->type == ParameterInformation::TEXT)
        str_tmp = "";

      //DESCRIPTION
      String desc_tmp = it->description;
      desc_tmp.firstToUpper();

      //DEFAULT
      StringList addons;
      switch (it->type)
      {
      case ParameterInformation::STRING:
      case ParameterInformation::DOUBLE:
      case ParameterInformation::INT:
      case ParameterInformation::STRINGLIST:
      case ParameterInformation::INTLIST:
      case ParameterInformation::DOUBLELIST:
      {
        String tmp_s = it->default_value.toString().substitute(", ", " ");
        if (tmp_s != "" && tmp_s != "[]")
        {
          addons.push_back(String("default: '") + tmp_s + "'");
        }
      }
      break;

      default:
        break;
      }

      //RESTRICTIONS
      switch (it->type)
      {
      case ParameterInformation::STRING:
      case ParameterInformation::INPUT_FILE:
      case ParameterInformation::OUTPUT_FILE:
      case ParameterInformation::STRINGLIST:
      case ParameterInformation::INPUT_FILE_LIST:
      case ParameterInformation::OUTPUT_FILE_LIST:
        if (it->valid_strings.size() != 0)
        {
          StringList copy = it->valid_strings;
          for (StringList::iterator str_it = copy.begin();
               str_it != copy.end(); ++str_it)
          {
            str_it->quote('\'');
          }

          String add = "";
          if (it->type == ParameterInformation::INPUT_FILE || it->type == ParameterInformation::OUTPUT_FILE ||
              it->type == ParameterInformation::INPUT_FILE_LIST || it->type == ParameterInformation::OUTPUT_FILE_LIST)
            add = " formats";

          addons.push_back(String("valid") + add + ": " + ListUtils::concatenate(copy, ", ")); // concatenate restrictions by comma
        }
        break;

      case ParameterInformation::INT:
      case ParameterInformation::INTLIST:
        if (it->min_int != -std::numeric_limits<Int>::max())
        {
          addons.push_back(String("min: '") + it->min_int + "'");
        }
        if (it->max_int != std::numeric_limits<Int>::max())
        {
          addons.push_back(String("max: '") + it->max_int + "'");
        }
        break;

      case ParameterInformation::DOUBLE:
      case ParameterInformation::DOUBLELIST:
        if (it->min_float != -std::numeric_limits<double>::max())
        {
          addons.push_back(String("min: '") + it->min_float + "'");
        }
        if (it->max_float != std::numeric_limits<double>::max())
        {
          addons.push_back(String("max: '") + it->max_float + "'");
        }
        break;

      default:
        break;
      }

      //add DEFAULT and RESTRICTIONS
      if (addons.size() != 0)
      {
        desc_tmp += String(" (") + ListUtils::concatenate(addons, " ") + ")";
      }

      if (it->type == ParameterInformation::TEXT)
        cerr << ConsoleUtils::breakString(str_tmp + desc_tmp, 0, 10); // no indentation for text
      else
        cerr << ConsoleUtils::breakString(str_tmp + desc_tmp, offset, 10);
      cerr << "\n";
    }

    // SUBSECTION's at the end
    if (subsections_.size() != 0 && !verbose)
    {
      //determine indentation of description
      UInt indent = 0;
      for (map<String, String>::const_iterator it = subsections_.begin(); it != subsections_.end(); ++it)
      {
        indent = max((UInt)it->first.size(), indent);
      }
      indent += 6;

      //output
      cerr << "\n"
           << "The following configuration subsections are valid:" << "\n";
      for (map<String, String>::const_iterator it = subsections_.begin(); it != subsections_.end(); ++it)
      {
        String tmp = String(" - ") + it->first;
        tmp.fillRight(' ', indent);
        cerr << ConsoleUtils::breakString(tmp  + it->second, indent, 10);
        cerr << "\n";
      }
      cerr << "\n"
           << ConsoleUtils::breakString("You can write an example INI file using the '-write_ini' option.", 0, 10) << "\n"
           << ConsoleUtils::breakString("Documentation of subsection parameters can be found in the doxygen documentation or the INIFileEditor.", 0, 10) << "\n"
           << ConsoleUtils::breakString("For more information, please consult the online documentation for this tool:", 0, 10) << "\n"
           << ConsoleUtils::breakString("  - " + docurl, 0, 10) << "\n";
    }
    cerr << endl;
  }

  ParameterInformation TOPPBase::paramEntryToParameterInformation_(const Param::ParamEntry& entry, const String& argument, const String& full_name) const
  {
    String name = full_name.empty() ? entry.name : full_name;
    bool advanced = entry.tags.count("advanced");
    // special case for flags:
    if ((entry.value.valueType() == DataValue::STRING_VALUE) &&
        /*entry.tags.count("flag") && */ // This would avoid autoconversion from true/false String Params when they default to false
        (entry.value == "false") && // This is the current default
        (entry.valid_strings.size() == 2) &&
        (entry.valid_strings[0] == "true") && (entry.valid_strings[1] == "false"))
    {
      return ParameterInformation(name, ParameterInformation::FLAG, "", "", entry.description, false, advanced);
    }

    bool input_file = entry.tags.count("input file");
    bool output_file = entry.tags.count("output file");
    if (input_file && output_file)
    {
      throw InvalidParameter(__FILE__, __LINE__, OPENMS_PRETTY_FUNCTION, "Parameter '" + full_name + "' marked as both input and output file");
    }
    enum ParameterInformation::ParameterTypes type = ParameterInformation::NONE;
    switch (entry.value.valueType())
    {
    case DataValue::STRING_VALUE:
      if (input_file)
        type = ParameterInformation::INPUT_FILE;
      else if (output_file)
        type = ParameterInformation::OUTPUT_FILE;
      else
        type = ParameterInformation::STRING;
      break;

    case DataValue::INT_VALUE:
      type = ParameterInformation::INT;
      break;

    case DataValue::DOUBLE_VALUE:
      type = ParameterInformation::DOUBLE;
      break;

    case DataValue::STRING_LIST:
      if (input_file)
        type = ParameterInformation::INPUT_FILE_LIST;
      else if (output_file)
        type = ParameterInformation::OUTPUT_FILE_LIST;
      else
        type = ParameterInformation::STRINGLIST;
      break;

    case DataValue::INT_LIST:
      type = ParameterInformation::INTLIST;
      break;

    case DataValue::DOUBLE_LIST:
      type = ParameterInformation::DOUBLELIST;
      break;

    case DataValue::EMPTY_VALUE:
      type = ParameterInformation::NONE;
      break;
    }
    bool required = entry.tags.count("required");
    ParameterInformation param(name, type, argument, entry.value, entry.description, required, advanced);
    param.valid_strings = entry.valid_strings;
    // here, we rely on the fact that defaults (meaning "not set") are the same for both:
    param.min_int = entry.min_int;
    param.max_int = entry.max_int;
    param.min_float = entry.min_float;
    param.max_float = entry.max_float;
    return param;
  }

  String TOPPBase::getParamArgument_(const Param::ParamEntry& entry) const
  {
    String argument = "";
    switch (entry.value.valueType())
    {
    case DataValue::STRING_VALUE:
      if (entry.valid_strings.empty())
        argument = "<text>"; // name?
      else
        argument = "<choice>";
      break;

    case DataValue::INT_VALUE:
      argument = "<number>"; // integer?
      break;

    case DataValue::DOUBLE_VALUE:
      argument = "<value>"; // float?
      break;

    case DataValue::STRING_LIST:
      argument = "<list>";
      break;

    case DataValue::INT_LIST:
      argument = "<numbers>";
      break;

    case DataValue::DOUBLE_LIST:
      argument = "<values>";
      break;

    case DataValue::EMPTY_VALUE:
      argument = "";
      break;
    }
    return argument;
  }

  std::vector<ParameterInformation> TOPPBase::paramToParameterInformation_(const Param& param) const
  {
    std::vector<ParameterInformation> parameter_information;
    for (Param::ParamIterator it = param.begin(); it != param.end(); ++it)
    {
      String full_name = it.getName();
      // make up a value for "argument":
      String argument = getParamArgument_(*it);
      // transform to ParameterInformation and register
      parameter_information.push_back(paramEntryToParameterInformation_(*it, argument, full_name));
    }
    return parameter_information;
  }

  void TOPPBase::registerParamSubsectionsAsTOPPSubsections_(const Param& param)
  {
    for (Param::ParamIterator it = param.begin(); it != param.end(); ++it)
    {
      String full_name = it.getName();
      String subsection = getSubsection_(full_name);
      if (!subsection.empty() && (subsections_TOPP_.count(subsection) == 0))
      {
        subsections_TOPP_[subsection] = param.getSectionDescription(subsection);
      }
    }
  }

  void TOPPBase::registerFullParam_(const Param& param)
  {
    // register subsections
    registerParamSubsectionsAsTOPPSubsections_(param);

    // add the actual parameters
    std::vector<ParameterInformation> parameter_information = paramToParameterInformation_(param);
    parameters_.insert(parameters_.end(), parameter_information.begin(), parameter_information.end());
  }

  void TOPPBase::registerStringOption_(const String& name, const String& argument, const String& default_value, const String& description, bool required, bool advanced)
  {
    if (required && default_value != "")
      throw InvalidValue(__FILE__, __LINE__, OPENMS_PRETTY_FUNCTION, "Registering a required StringOption param (" + name + ") with a non-empty default is forbidden!", default_value);
    parameters_.push_back(ParameterInformation(name, ParameterInformation::STRING, argument, default_value, description, required, advanced));
  }

  ParameterInformation& TOPPBase::getParameterByName_(const String& name)
  {
    typedef std::vector<ParameterInformation>::iterator TParamInfoIterator;
    //search the right parameter
    for (TParamInfoIterator it = parameters_.begin(); it != parameters_.end(); ++it)
    {
      if (it->name == name)
        return *it;
    }

    //parameter not found
    throw UnregisteredParameter(__FILE__, __LINE__, OPENMS_PRETTY_FUNCTION, name);
  }

  void TOPPBase::setValidStrings_(const String& name, const std::string vstrings[], int count)
  {
    std::vector<String> vec;
    vec.assign(vstrings, vstrings + count);
    setValidStrings_(name, vec);
  }

  void TOPPBase::setValidStrings_(const String& name, const std::vector<String>& strings)
  {
    //check for commas
    for (Size i = 0; i < strings.size(); ++i)
    {
      if (strings[i].has(','))
      {
        throw InvalidParameter(__FILE__, __LINE__, OPENMS_PRETTY_FUNCTION, "Comma characters in Param string restrictions are not allowed!");
      }
    }

    // get the matching parameter
    ParameterInformation& p = getParameterByName_(name);

    //check if the type matches
    if (p.type != ParameterInformation::STRING && p.type != ParameterInformation::STRINGLIST)
    {
      throw ElementNotFound(__FILE__, __LINE__, OPENMS_PRETTY_FUNCTION, name);
    }

    StringList valids = strings;
    StringList defaults;

    if (p.type == ParameterInformation::STRING)
      defaults.push_back(String(p.default_value));
    else
      defaults = p.default_value;

    for (Size j = 0; j < defaults.size(); ++j) // allow the empty string even if not in restrictions
    {
      if (defaults[j].size() > 0 && !ListUtils::contains(valids, defaults[j]))
      {
        throw InvalidParameter(__FILE__, __LINE__, OPENMS_PRETTY_FUNCTION, "TO THE DEVELOPER: The TOPP/UTILS tool option '" + name + "' with default value " + String(p.default_value) + " does not meet restrictions!");
      }
    }

    p.valid_strings = strings;
  }

  void TOPPBase::setValidFormats_(const String& name, const std::vector<String>& formats, const bool force_OpenMS_format)
  {
    //check if formats are known
    if (force_OpenMS_format)
    {
      for (const auto& f : formats)
      {
        if (f != "fid")
        {
          auto ft = FileHandler::getTypeByFileName(String(".") + f);
          if (ft == FileTypes::UNKNOWN)
          {
            throw InvalidParameter(__FILE__, __LINE__, OPENMS_PRETTY_FUNCTION, "The file format '" + f + "' is invalid!");
          }
        }
      }
    }

    ParameterInformation& p = getParameterByName_(name);

    //check if the type matches
    if (p.type != ParameterInformation::INPUT_FILE
       && p.type != ParameterInformation::OUTPUT_FILE
       && p.type != ParameterInformation::INPUT_FILE_LIST
       && p.type != ParameterInformation::OUTPUT_FILE_LIST)
    {
      throw ElementNotFound(__FILE__, __LINE__, OPENMS_PRETTY_FUNCTION, name);
    }

    if (p.valid_strings.size() > 0)
    {
      throw Exception::Precondition(__FILE__, __LINE__, OPENMS_PRETTY_FUNCTION, "Internal error: Valid formats are already set for '" + name + "'. Please check for typos!");
    }
    p.valid_strings = formats;
  }

  void TOPPBase::setMinInt_(const String& name, Int min)
  {
    ParameterInformation& p = getParameterByName_(name);

    //check if the type matches
    if (p.type != ParameterInformation::INT && p.type != ParameterInformation::INTLIST)
    {
      throw ElementNotFound(__FILE__, __LINE__, OPENMS_PRETTY_FUNCTION, name);
    }

    IntList defaults;
    if (p.type == ParameterInformation::INT)
      defaults.push_back(Int(p.default_value));
    else
      defaults = p.default_value;
    for (Size j = 0; j < defaults.size(); ++j)
    {
      if (defaults[j] < min)
      {
        throw InvalidParameter(__FILE__, __LINE__, OPENMS_PRETTY_FUNCTION, "TO THE DEVELOPER: The TOPP/UTILS tool option '" + name + "' with default value " + String(p.default_value) + " does not meet restrictions!");
      }
    }
    p.min_int = min;
  }

  void TOPPBase::setMaxInt_(const String& name, Int max)
  {
    ParameterInformation& p = getParameterByName_(name);

    //check if the type matches
    if (p.type != ParameterInformation::INT && p.type != ParameterInformation::INTLIST)
    {
      throw ElementNotFound(__FILE__, __LINE__, OPENMS_PRETTY_FUNCTION, name);
    }
    IntList defaults;
    if (p.type == ParameterInformation::INT)
      defaults.push_back(Int(p.default_value));
    else
      defaults = p.default_value;
    for (Size j = 0; j < defaults.size(); ++j)
    {
      if (defaults[j] > max)
      {
        throw InvalidParameter(__FILE__, __LINE__, OPENMS_PRETTY_FUNCTION, "TO THE DEVELOPER: The TOPP/UTILS tool option '" + name + "' with default value " + String(p.default_value) + " does not meet restrictions!");
      }
    }
    p.max_int = max;
  }

  void TOPPBase::setMinFloat_(const String& name, double min)
  {
    ParameterInformation& p = getParameterByName_(name);

    //check if the type matches
    if (p.type != ParameterInformation::DOUBLE && p.type != ParameterInformation::DOUBLELIST)
    {
      throw ElementNotFound(__FILE__, __LINE__, OPENMS_PRETTY_FUNCTION, name);
    }
    DoubleList defaults;
    if (p.type == ParameterInformation::DOUBLE)
      defaults.push_back(double(p.default_value));
    else
      defaults = p.default_value;
    for (Size j = 0; j < defaults.size(); ++j)
    {
      if (defaults[j] < min)
      {
        throw InvalidParameter(__FILE__, __LINE__, OPENMS_PRETTY_FUNCTION, "TO THE DEVELOPER: The TOPP/UTILS tool option '" + name + "' with default value " + String(p.default_value) + " does not meet restrictions!");
      }
    }
    p.min_float = min;
  }

  void TOPPBase::setMaxFloat_(const String& name, double max)
  {
    ParameterInformation& p = getParameterByName_(name);

    //check if the type matches
    if (p.type != ParameterInformation::DOUBLE && p.type != ParameterInformation::DOUBLELIST)
    {
      throw ElementNotFound(__FILE__, __LINE__, OPENMS_PRETTY_FUNCTION, name);
    }
    DoubleList defaults;
    if (p.type == ParameterInformation::DOUBLE)
      defaults.push_back(double(p.default_value));
    else
      defaults = p.default_value;
    for (Size j = 0; j < defaults.size(); ++j)
    {
      if (defaults[j] > max)
      {
        throw InvalidParameter(__FILE__, __LINE__, OPENMS_PRETTY_FUNCTION, "TO THE DEVELOPER: The TOPP/UTILS tool option '" + name + "' with default value " + String(p.default_value) + " does not meet restrictions!");
      }
    }
    p.max_float = max;
  }

  void TOPPBase::registerInputFile_(const String& name, const String& argument, const String& default_value, const String& description, bool required, bool advanced, const StringList& tags)
  {
    if (required && default_value != "" && !ListUtils::contains(tags, "skipexists"))
      throw InvalidValue(__FILE__, __LINE__, OPENMS_PRETTY_FUNCTION, "Registering a required InputFile param (" + name + ") with a non-empty default is forbidden!", default_value);
    parameters_.push_back(ParameterInformation(name, ParameterInformation::INPUT_FILE, argument, default_value, description, required, advanced, tags));
  }

  void TOPPBase::registerOutputFile_(const String& name, const String& argument, const String& default_value, const String& description, bool required, bool advanced)
  {
    if (required && default_value != "")
      throw InvalidValue(__FILE__, __LINE__, OPENMS_PRETTY_FUNCTION, "Registering a required OutputFile param (" + name + ") with a non-empty default is forbidden!", default_value);
    parameters_.push_back(ParameterInformation(name, ParameterInformation::OUTPUT_FILE, argument, default_value, description, required, advanced));
  }

  void TOPPBase::registerDoubleOption_(const String& name, const String& argument, double default_value, const String& description, bool required, bool advanced)
  {
    if (required)
    {
      throw InvalidValue(__FILE__, __LINE__, OPENMS_PRETTY_FUNCTION, "Registering a double param (" + name + ") as 'required' is forbidden (there is no value to indicate it is missing)!", String(default_value));
    }
    parameters_.push_back(ParameterInformation(name, ParameterInformation::DOUBLE, argument, default_value, description, required, advanced));
  }

  void TOPPBase::registerIntOption_(const String& name, const String& argument, Int default_value, const String& description, bool required, bool advanced)
  {
    if (required)
    {
      throw InvalidValue(__FILE__, __LINE__, OPENMS_PRETTY_FUNCTION, "Registering an Int param (" + name + ") as 'required' is forbidden (there is no value to indicate it is missing)!", String(default_value));
    }
    parameters_.push_back(ParameterInformation(name, ParameterInformation::INT, argument, default_value, description, required, advanced));
  }

  void TOPPBase::registerOutputFileList_(const String& name, const String& argument, StringList default_value, const String& description, bool required, bool advanced)
  {
    if (required && default_value.size() > 0)
      throw InvalidValue(__FILE__, __LINE__, OPENMS_PRETTY_FUNCTION, "Registering a required OutputFileList param (" + name + ") with a non-empty default is forbidden!", ListUtils::concatenate(default_value, ","));
    parameters_.push_back(ParameterInformation(name, ParameterInformation::OUTPUT_FILE_LIST, argument, default_value, description, required, advanced));
  }

  void TOPPBase::registerInputFileList_(const String& name, const String& argument, StringList default_value, const String& description, bool required, bool advanced, const StringList& tags)
  {
    if (required && default_value.size() > 0 && !ListUtils::contains(tags, "skipexists"))
      throw InvalidValue(__FILE__, __LINE__, OPENMS_PRETTY_FUNCTION, "Registering a required InputFileList param (" + name + ") with a non-empty default is forbidden!", ListUtils::concatenate(default_value, ","));
    parameters_.push_back(ParameterInformation(name, ParameterInformation::INPUT_FILE_LIST, argument, default_value, description, required, advanced, tags));
  }

  void TOPPBase::registerStringList_(const String& name, const String& argument, StringList default_value, const String& description, bool required, bool advanced)
  {
    if (required && default_value.size() > 0)
      throw InvalidValue(__FILE__, __LINE__, OPENMS_PRETTY_FUNCTION, "Registering a required StringList param (" + name + ") with a non-empty default is forbidden!", ListUtils::concatenate(default_value, ","));
    parameters_.push_back(ParameterInformation(name, ParameterInformation::STRINGLIST, argument, default_value, description, required, advanced));
  }

  void TOPPBase::registerIntList_(const String& name, const String& argument, IntList default_value, const String& description, bool required, bool advanced)
  {
    stringstream ss;
    ss << default_value;
    if (required && default_value.size() > 0)
      throw InvalidValue(__FILE__, __LINE__, OPENMS_PRETTY_FUNCTION, "Registering a required IntList param (" + name + ") with a non-empty default is forbidden!", String(ss.str()));
    parameters_.push_back(ParameterInformation(name, ParameterInformation::INTLIST, argument, default_value, description, required, advanced));
  }

  void TOPPBase::registerDoubleList_(const String& name, const String& argument, DoubleList default_value, const String& description, bool required, bool advanced)
  {
    stringstream ss;
    ss << default_value;
    if (required && default_value.size() > 0)
      throw InvalidValue(__FILE__, __LINE__, OPENMS_PRETTY_FUNCTION, "Registering a required DoubleList param (" + name + ") with a non-empty default is forbidden!", String(ss.str()));
    parameters_.push_back(ParameterInformation(name, ParameterInformation::DOUBLELIST, argument, default_value, description, required, advanced));
  }

  void TOPPBase::registerFlag_(const String& name, const String& description, bool advanced)
  {
    parameters_.push_back(ParameterInformation(name, ParameterInformation::FLAG, "", "", description, false, advanced));
  }

  void TOPPBase::addEmptyLine_()
  {
    parameters_.push_back(ParameterInformation("", ParameterInformation::NEWLINE, "", "", "", false, false));
  }

  void TOPPBase::addText_(const String& text)
  {
    parameters_.push_back(ParameterInformation("", ParameterInformation::TEXT, "", "", text, false, false));
  }

  const ParameterInformation& TOPPBase::findEntry_(const String& name) const
  {
    vector<ParameterInformation>::const_iterator it = parameters_.begin();
    while (it != parameters_.end() && it->name != name)
    {
      ++it;
    }
    if (it == parameters_.end())
    {
      throw UnregisteredParameter(__FILE__, __LINE__, OPENMS_PRETTY_FUNCTION, name);
    }
    return *it;
  }

  String TOPPBase::getStringOption_(const String& name) const
  {
    const ParameterInformation& p = findEntry_(name);
    if (p.type != ParameterInformation::STRING && p.type != ParameterInformation::INPUT_FILE && p.type != ParameterInformation::OUTPUT_FILE)
    {
      throw WrongParameterType(__FILE__, __LINE__, OPENMS_PRETTY_FUNCTION, name);
    }
    if (p.required && (getParam_(name).isEmpty() || getParam_(name) == ""))
    {
      String message = "'" + name + "'";
      if (p.valid_strings.size() > 0)
      {
        message += " [valid: " + ListUtils::concatenate(p.valid_strings, ", ") + "]";
      }
      throw RequiredParameterNotGiven(__FILE__, __LINE__, OPENMS_PRETTY_FUNCTION, message);
    }
    String tmp = getParamAsString_(name, p.default_value);
    writeDebug_(String("Value of string option '") + name + "': " + tmp, 1);

    // if required or set by user, do some validity checks
    if (p.required || (!getParam_(name).isEmpty() && (tmp != p.default_value) &&
                       !tmp.empty()))
    {
      // check if files are readable/writable
      if (p.type == ParameterInformation::INPUT_FILE)
      {
        if (!ListUtils::contains(p.tags, "skipexists"))
        {
          inputFileReadable_(tmp, name);
        }
      }
      else if (p.type == ParameterInformation::OUTPUT_FILE)
      {
        outputFileWritable_(tmp, name);
      }

      // check restrictions
      if (p.valid_strings.size() != 0)
      {
        if (p.type == ParameterInformation::STRING)
        {
          if (find(p.valid_strings.begin(), p.valid_strings.end(), tmp) == p.valid_strings.end())
          {
            String valid_strings = ListUtils::concatenate(p.valid_strings, "', '");
            throw InvalidParameter(__FILE__, __LINE__, OPENMS_PRETTY_FUNCTION, String("Invalid value '") + tmp + "' for string parameter '" + name + "' given. Valid strings are: '" + valid_strings + "'.");
          }
        }
        else if (p.type == ParameterInformation::INPUT_FILE)
        {
          //create upper case list of valid formats
          StringList formats = p.valid_strings;
          StringListUtils::toUpper(formats);
          //determine file type as string
          String format = FileTypes::typeToName(FileHandler::getTypeByFileName(tmp)).toUpper();
          bool invalid = false;
          //Wrong or unknown ending
          if (!ListUtils::contains(formats, format))
          {
            if (format == "UNKNOWN") //Unknown ending => check content
            {
              format = FileTypes::typeToName(FileHandler::getTypeByContent(tmp)).toUpper();
              if (!ListUtils::contains(formats, format))
              {
                if (format == "UNKNOWN") //Unknown format => warning as this might by the wrong format
                {
                  writeLog_("Warning: Could not determine format of input file '" + tmp + "'!");
                }
                else //Wrong ending => invalid
                {
                  invalid = true;
                }
              }
            }
            else //Wrong ending => invalid
            {
              invalid = true;
            }
          }
          if (invalid)
          {
            String valid_formats = "";
            valid_formats.concatenate(p.valid_strings.begin(), p.valid_strings.end(), "','");
            throw InvalidParameter(__FILE__, __LINE__, OPENMS_PRETTY_FUNCTION, String("Input file '" + tmp + "' has invalid format '") + format + "'. Valid formats are: '" + valid_formats + "'.");
          }
        }
        else if (p.type == ParameterInformation::OUTPUT_FILE)
        {
          outputFileWritable_(tmp, name);

          //create upper case list of valid formats
          StringList formats = p.valid_strings;
          StringListUtils::toUpper(formats);
          //determine file type as string
          String format = FileTypes::typeToName(FileHandler::getTypeByFileName(tmp)).toUpper();
          //Wrong or unknown ending
          if (!ListUtils::contains(formats, format) && format != "UNKNOWN")
          {
            String valid_formats = "";
            valid_formats.concatenate(p.valid_strings.begin(), p.valid_strings.end(), "','");
            throw InvalidParameter(__FILE__, __LINE__, OPENMS_PRETTY_FUNCTION, String("Invalid output file extension '") + tmp + "'. Valid file extensions are: '" + valid_formats + "'.");
          }
        }
      }
    }

    return tmp;
  }

  double TOPPBase::getDoubleOption_(const String& name) const
  {
    const ParameterInformation& p = findEntry_(name);
    if (p.type != ParameterInformation::DOUBLE)
    {
      throw WrongParameterType(__FILE__, __LINE__, OPENMS_PRETTY_FUNCTION, name);
    }
    if (p.required && getParam_(name).isEmpty())
    {
      throw RequiredParameterNotGiven(__FILE__, __LINE__, OPENMS_PRETTY_FUNCTION, name);
    }
    double tmp = getParamAsDouble_(name, (double)p.default_value);
    if (p.required && boost::math::isnan(tmp))
    {
      throw RequiredParameterNotGiven(__FILE__, __LINE__, OPENMS_PRETTY_FUNCTION, name);
    }
    writeDebug_(String("Value of double option '") + name + "': " + String(tmp), 1);

    //check if in valid range
    if (p.required || (!getParam_(name).isEmpty() && tmp != (double)p.default_value))
    {
      if (tmp < p.min_float || tmp > p.max_float)
      {
        throw InvalidParameter(__FILE__, __LINE__, OPENMS_PRETTY_FUNCTION, String("Invalid value '") + tmp + "' for float parameter '" + name + "' given. Out of valid range: '" + p.min_float + "'-'" + p.max_float + "'.");
      }
    }

    return tmp;
  }

  Int TOPPBase::getIntOption_(const String& name) const
  {
    const ParameterInformation& p = findEntry_(name);
    if (p.type != ParameterInformation::INT)
    {
      throw WrongParameterType(__FILE__, __LINE__, OPENMS_PRETTY_FUNCTION, name);
    }
    if (p.required && getParam_(name).isEmpty())
    {
      throw RequiredParameterNotGiven(__FILE__, __LINE__, OPENMS_PRETTY_FUNCTION, name);
    }
    Int tmp = getParamAsInt_(name, (Int)p.default_value);
    // not checking if NAN here (as done with double, as NAN is not supported for Int)
    writeDebug_(String("Value of int option '") + name + "': " + String(tmp), 1);

    //check if in valid range
    if (p.required || (!getParam_(name).isEmpty() && tmp != (Int)p.default_value))
    {
      if (tmp < p.min_int || tmp > p.max_int)
      {
        throw InvalidParameter(__FILE__, __LINE__, OPENMS_PRETTY_FUNCTION, String("Invalid value '") + tmp + "' for integer parameter '" + name + "' given. Out of valid range: '" + p.min_int + "'-'" + p.max_int + "'.");
      }
    }

    return tmp;
  }

  StringList TOPPBase::getStringList_(const String& name) const
  {
    const ParameterInformation& p = findEntry_(name);
    if (p.type != ParameterInformation::STRINGLIST && p.type != ParameterInformation::INPUT_FILE_LIST && p.type != ParameterInformation::OUTPUT_FILE_LIST)
    {
      throw WrongParameterType(__FILE__, __LINE__, OPENMS_PRETTY_FUNCTION, name);
    }
    if (p.required && getParam_(name).isEmpty())
    {
      throw RequiredParameterNotGiven(__FILE__, __LINE__, OPENMS_PRETTY_FUNCTION, name);
    }
    StringList tmp_list = getParamAsStringList_(name, p.default_value);
    if (p.required && tmp_list.size() == 0)
    {
      throw RequiredParameterNotGiven(__FILE__, __LINE__, OPENMS_PRETTY_FUNCTION, name);
    }

    for (StringList::iterator it = tmp_list.begin(); it < tmp_list.end(); ++it)
    {
      String tmp(*it);
      writeDebug_(String("Value of string option '") + name + "': " + tmp, 1);

      // if required or set by user, do some validity checks
      if (p.required || (!getParam_(name).isEmpty() && tmp_list != p.default_value))
      {
        //check if files are readable/writable
        if (p.type == ParameterInformation::INPUT_FILE_LIST)
        {
          if (!ListUtils::contains(p.tags, "skipexists")) inputFileReadable_(tmp, name);
        }
        else if (p.type == ParameterInformation::OUTPUT_FILE_LIST)
        {
          outputFileWritable_(tmp, name);
        }

        //check restrictions
        if (p.valid_strings.size() != 0)
        {
          if (p.type == ParameterInformation::STRINGLIST)
          {
            if (find(p.valid_strings.begin(), p.valid_strings.end(), tmp) == p.valid_strings.end())
            {
              String valid_strings = "";
              valid_strings.concatenate(p.valid_strings.begin(), p.valid_strings.end(), "','");
              throw InvalidParameter(__FILE__, __LINE__, OPENMS_PRETTY_FUNCTION, String("Invalid value '") + tmp + "' for string parameter '" + name + "' given. Valid strings are: '" + valid_strings + "'.");
            }
          }
          else if (p.type == ParameterInformation::INPUT_FILE_LIST)
          {
            //create upper case list of valid formats
            StringList formats = p.valid_strings;
            StringListUtils::toUpper(formats);
            //determine file type as string
            String format = FileTypes::typeToName(FileHandler::getTypeByFileName(tmp)).toUpper();
            bool invalid = false;
            //Wrong or unknown ending
            if (!ListUtils::contains(formats, format))
            {
              if (format == "UNKNOWN") //Unknown ending => check content
              {
                format = FileTypes::typeToName(FileHandler::getTypeByContent(tmp)).toUpper();
                if (!ListUtils::contains(formats, format))
                {
                  if (format == "UNKNOWN") //Unknown format => warning as this might by the wrong format
                  {
                    writeLog_("Warning: Could not determine format of input file '" + tmp + "'!");
                  }
                  else //Wrong ending => invalid
                  {
                    invalid = true;
                  }
                }
              }
              else //Wrong ending => invalid
              {
                invalid = true;
              }
            }
            if (invalid)
            {
              String valid_formats = "";
              valid_formats.concatenate(p.valid_strings.begin(), p.valid_strings.end(), "','");
              throw InvalidParameter(__FILE__, __LINE__, OPENMS_PRETTY_FUNCTION, String("Input file '" + tmp + "' has invalid format '") + format + "'. Valid formats are: '" + valid_formats + "'.");
            }
          }
          else if (p.type == ParameterInformation::OUTPUT_FILE_LIST)
          {
            outputFileWritable_(tmp, name);

            //create upper case list of valid formats
            StringList formats = p.valid_strings;
            StringListUtils::toUpper(formats);
            //determine file type as string
            String format = FileTypes::typeToName(FileHandler::getTypeByFileName(tmp)).toUpper();
            //Wrong or unknown ending
            if (!ListUtils::contains(formats, format) && format != "UNKNOWN")
            {
              String valid_formats = "";
              valid_formats.concatenate(p.valid_strings.begin(), p.valid_strings.end(), "','");
              throw InvalidParameter(__FILE__, __LINE__, OPENMS_PRETTY_FUNCTION, String("Invalid output file extension '") + tmp + "'. Valid file extensions are: '" + valid_formats + "'.");
            }
          }
        }
      }
    }
    return tmp_list;
  }

  DoubleList TOPPBase::getDoubleList_(const String& name) const
  {
    const ParameterInformation& p = findEntry_(name);
    if (p.type != ParameterInformation::DOUBLELIST)
    {
      throw WrongParameterType(__FILE__, __LINE__, OPENMS_PRETTY_FUNCTION, name);
    }
    if (p.required && getParam_(name).isEmpty())
    {
      throw RequiredParameterNotGiven(__FILE__, __LINE__, OPENMS_PRETTY_FUNCTION, name);
    }
    DoubleList tmp_list = getParamAsDoubleList_(name, p.default_value);
    if (p.required && tmp_list.size() == 0)
    {
      throw RequiredParameterNotGiven(__FILE__, __LINE__, OPENMS_PRETTY_FUNCTION, name);
    }

    for (DoubleList::iterator it = tmp_list.begin(); it < tmp_list.end(); ++it)
    {
      double tmp = *it;
      writeDebug_(String("Value of string option '") + name + "': " + String(tmp), 1);

      //check if in valid range
      if (p.required || (!getParam_(name).isEmpty() && tmp_list != p.default_value))
      {
        if (tmp < p.min_float || tmp > p.max_float)
        {
          throw InvalidParameter(__FILE__, __LINE__, OPENMS_PRETTY_FUNCTION, String("Invalid value '") + tmp + "' for float parameter '" + name + "' given. Out of valid range: '" + p.min_float + "'-'" + p.max_float + "'.");
        }
      }
    }
    return tmp_list;
  }

  IntList TOPPBase::getIntList_(const String& name) const
  {
    const ParameterInformation& p = findEntry_(name);
    if (p.type != ParameterInformation::INTLIST)
    {
      throw WrongParameterType(__FILE__, __LINE__, OPENMS_PRETTY_FUNCTION, name);
    }
    if (p.required && getParam_(name).isEmpty())
    {
      throw RequiredParameterNotGiven(__FILE__, __LINE__, OPENMS_PRETTY_FUNCTION, name);
    }
    IntList tmp_list = getParamAsIntList_(name, p.default_value);
    if (p.required && tmp_list.size() == 0)
    {
      throw RequiredParameterNotGiven(__FILE__, __LINE__, OPENMS_PRETTY_FUNCTION, name);
    }

    Int tmp;
    for (IntList::iterator it = tmp_list.begin(); it < tmp_list.end(); ++it)
    {
      tmp = *it;
      writeDebug_(String("Value of string option '") + name + "': " + String(tmp), 1);

      //check if in valid range
      if (p.required || (!getParam_(name).isEmpty() && tmp_list != p.default_value))
      {
        if (tmp < p.min_int || tmp > p.max_int)
        {
          throw InvalidParameter(__FILE__, __LINE__, OPENMS_PRETTY_FUNCTION, String("Invalid value '") + tmp + "' for integer parameter '" + name + "' given. Out of valid range: '" + p.min_int + "'-'" + p.max_int + "'.");
        }
      }
    }
    return tmp_list;
  }

  bool TOPPBase::getFlag_(const String& name) const
  {
    const ParameterInformation& p = findEntry_(name);
    if (p.type != ParameterInformation::FLAG)
    {
      throw WrongParameterType(__FILE__, __LINE__, OPENMS_PRETTY_FUNCTION, name);
    }
    bool tmp = getParamAsBool_(name);
    writeDebug_(String("Value of string option '") + name + "': " + String(tmp), 1);
    return tmp;
  }

  void TOPPBase::writeLog_(const String& text) const
  {
    OPENMS_LOG_INFO << text << endl;
    enableLogging_();
    log_ << QDateTime::currentDateTime().toString("yyyy-MM-dd hh:mm:ss").toStdString() << ' ' << getIniLocation_() << ": " << text << endl;
  }

  void TOPPBase::writeDebug_(const String& text, UInt min_level) const
  {
    if (debug_level_ >= (Int)min_level)
    {
      writeLog_(text);
    }
  }

  void TOPPBase::writeDebug_(const String& text, const Param& param, UInt min_level) const
  {
    if (debug_level_ >= (Int)min_level)
    {
      OPENMS_LOG_DEBUG << " - - - - - - - - - - - - - - - - - - - - - - - - - - - - - - - - - - - - - - - - - - - " << endl
                << QDateTime::currentDateTime().toString("yyyy-MM-dd hh:mm:ss").toStdString() << ' ' << getIniLocation_() << " " << text << endl
                << param
                << " - - - - - - - - - - - - - - - - - - - - - - - - - - - - - - - - - - - - - - - - - - - " << endl;
      enableLogging_();
      log_ << " - - - - - - - - - - - - - - - - - - - - - - - - - - - - - - - - - - - - - - - - - - - " << endl
           << QDateTime::currentDateTime().toString("yyyy-MM-dd hh:mm:ss").toStdString() << ' ' << getIniLocation_() << " " << text << endl
           << param
           << " - - - - - - - - - - - - - - - - - - - - - - - - - - - - - - - - - - - - - - - - - - - " << endl;
    }
  }

  String TOPPBase::makeTempDirectory_() const
  {
    String temp_dir = QDir::toNativeSeparators((File::getTempDirectory() + "/" + File::getUniqueName() + "/").toQString());
    writeDebug_("Creating temporary directory '" + temp_dir + "'", 1);
    QDir d;
    d.mkpath(temp_dir.toQString());
    return temp_dir;
  }

  String TOPPBase::makeAutoRemoveTempDirectory_(Int keep_debug)
  {
    if (working_dir_.empty())
    {
      working_dir_ = makeTempDirectory_();
      working_dir_keep_debug_lvl_ = keep_debug;
    }
    return working_dir_;
  }

  void TOPPBase::removeTempDirectory_(const String& temp_dir, Int keep_debug) const
  {
    if (temp_dir.empty()) return; // no temp. dir. created

    if ((keep_debug > 0) && (debug_level_ >= keep_debug))
    {
      writeDebug_("Keeping temporary files in directory '" + temp_dir + "'. Set debug level to " + String(keep_debug) + " or lower to remove them.", keep_debug);
    }
    else
    {
      if ((keep_debug > 0) && (debug_level_ > 0) && (debug_level_ < keep_debug))
      {
        writeDebug_("Deleting temporary directory '" + temp_dir + "'. Set debug level to " + String(keep_debug) + " or higher to keep it.", debug_level_);
      }
      File::removeDirRecursively(temp_dir);
    }
  }

  TOPPBase::ExitCodes TOPPBase::runExternalProcess_(const QString& executable, const QStringList& arguments, const QString& workdir) const
  {
    QProcess qp;
    if (!workdir.isEmpty())
    {
      qp.setWorkingDirectory(workdir);
    }
    qp.start(executable, arguments); // does automatic escaping etc... start
    std::stringstream ss;
    ss << "COMMAND: " << String(executable);
    for (QStringList::const_iterator it = arguments.begin(); it != arguments.end(); ++it)
    {
        ss << " " << it->toStdString();
    }
    OPENMS_LOG_DEBUG << ss.str() << endl;
    writeLog_("Executing: " + String(executable));
    const bool success = qp.waitForFinished(-1); // wait till job is finished
    if (qp.error() == QProcess::FailedToStart)
    {
      OPENMS_LOG_ERROR << "Process '" << String(executable) << "' failed to start. Does it exist? Is it executable?" << std::endl;
      return EXTERNAL_PROGRAM_ERROR;
    } 
<<<<<<< HEAD
    
    bool failed{false};
    if ((failed = (success == false || qp.exitStatus() != 0 || qp.exitCode() != 0)) // proper failure (mind extra brackets for assignment)
        || debug_level_ > 0 // allow to debug external progs which return success even though they failed, eg. MSGF+
       )
    {
      const QString external_sout(qp.readAllStandardOutput());
      const QString external_serr(qp.readAllStandardError());
      writeLog_(external_sout);
      writeLog_(external_serr);
      writeLog_("Exit Code: " + String(qp.exitCode()));
      if (failed)
      {
        writeLog_("FATAL: External invocation of " + String(executable) + " failed. Standard output and error are above.");
        qp.close();
        return EXTERNAL_PROGRAM_ERROR;
      }
=======

    bool any_failure = (success == false || qp.exitStatus() != 0 || qp.exitCode() != 0);
    if (debug_level_ >= 10 || any_failure)
    {
      if (any_failure)
      {
        writeLog_("FATAL ERROR: External invocation of " + String(executable) + " failed. Standard output and error were:");
      }
      else
      {
        writeLog_("DEBUG: External invocation of " + String(executable) + " returned the following standard output/error and exit code:");
      }
      const QString external_sout(qp.readAllStandardOutput());
      const QString external_serr(qp.readAllStandardError());
      writeLog_("Standard output: " + external_sout);
      writeLog_("Standard error: " + external_serr);
      writeLog_("Exit code: " + String(qp.exitCode()));
      if (any_failure)
      {
        qp.close();
        return EXTERNAL_PROGRAM_ERROR;
      }
    }

    if (debug_level_ >= 10)
    {
      const QString external_sout(qp.readAllStandardOutput());
      const QString external_serr(qp.readAllStandardError());
      writeDebug_("DEBUG: Printing standard output and error of " + String(executable), 10);
      writeDebug_(external_sout, 10);
      writeDebug_(external_serr, 10);
>>>>>>> 74dd6a5b
    }

    qp.close();
    writeLog_("Executed " + String(executable) + " successfully!");
    return EXECUTION_OK;
  }

  String TOPPBase::getParamAsString_(const String& key, const String& default_value) const
  {
    const DataValue& tmp = getParam_(key);
    if (!tmp.isEmpty())
    {
      return tmp.toString();
    }
    else
    {
      return default_value;
    }
  }

  Int TOPPBase::getParamAsInt_(const String& key, Int default_value) const
  {
    const DataValue& tmp = getParam_(key);
    if (!tmp.isEmpty())
    {
      if (tmp.valueType() == DataValue::INT_VALUE)
      {
        return (Int)tmp;
      }
      throw WrongParameterType(__FILE__, __LINE__, OPENMS_PRETTY_FUNCTION, key);
    }
    else
    {
      return default_value;
    }
  }

  double TOPPBase::getParamAsDouble_(const String& key, double default_value) const
  {
    const DataValue& tmp = getParam_(key);
    if (!tmp.isEmpty())
    {
      if (tmp.valueType() == DataValue::DOUBLE_VALUE)
      {
        return (double)tmp;
      }
      throw WrongParameterType(__FILE__, __LINE__, OPENMS_PRETTY_FUNCTION, key);
    }
    else
    {
      return default_value;
    }
  }

  StringList TOPPBase::getParamAsStringList_(const String& key, const StringList& default_value) const
  {
    const DataValue& tmp = getParam_(key);
    if (!tmp.isEmpty())
    {
      return tmp;
    }
    else
    {
      return default_value;
    }
  }

  IntList TOPPBase::getParamAsIntList_(const String& key, const IntList& default_value) const
  {
    const DataValue& tmp = getParam_(key);
    if (!tmp.isEmpty())
    {
      if (tmp.valueType() == DataValue::INT_LIST)
      {
        return tmp;
      }
      throw WrongParameterType(__FILE__, __LINE__, OPENMS_PRETTY_FUNCTION, key);
    }
    else
    {
      return default_value;
    }
  }

  DoubleList TOPPBase::getParamAsDoubleList_(const String& key, const DoubleList& default_value) const
  {
    const DataValue& tmp = getParam_(key);
    if (!tmp.isEmpty())
    {
      if (tmp.valueType() == DataValue::DOUBLE_LIST)
      {
        return tmp;
      }
      throw WrongParameterType(__FILE__, __LINE__, OPENMS_PRETTY_FUNCTION, key);
    }
    else
    {
      return default_value;
    }
  }

  bool TOPPBase::getParamAsBool_(const String& key) const
  {
    DataValue tmp = getParam_(key);
    if (tmp.valueType() == DataValue::EMPTY_VALUE)
    {
      return false;
    }
    else if (tmp.valueType() == DataValue::STRING_VALUE)
    {
      if ((String)tmp == "false")
      {
        return false;
      }
      else if ((String)tmp == "true")
      {
        return true;
      }
    }
    throw InvalidParameter(__FILE__, __LINE__, OPENMS_PRETTY_FUNCTION, String("Invalid value '") + tmp.toString() + "' for flag parameter '" + key + "'. Valid values are 'true' and 'false' only.");
  }

  DataValue const& TOPPBase::getParam_(const String& key) const
  {
    if (param_.exists(key))
    {
      return param_.getValue(key);
    }
    else
    {
      // if look up fails everywhere, return EMPTY
      writeDebug_(String("Parameter '") + key + String("' not found."), 1);
      return DataValue::EMPTY;
    }
  }

  Param const& TOPPBase::getParam_() const
  {
    return param_;
  }

  String TOPPBase::getSubsection_(const String& name) const
  {
    size_t pos = name.find_last_of(':');
    if (pos == std::string::npos)
      return ""; // delimiter not found

    return name.substr(0, pos);
  }

  void TOPPBase::enableLogging_() const
  {
    if (!log_.is_open())
    {
      String log_destination = "";
      if (param_cmdline_.exists("log"))
        log_destination = param_cmdline_.getValue("log");
      if (!log_destination.empty())
      {
        log_.open(log_destination.c_str(), ofstream::out | ofstream::app);
        if (debug_level_ >= 1)
        {
          cout << "Writing to '" << log_destination << '\'' << "\n";
          log_ << QDateTime::currentDateTime().toString("yyyy-MM-dd hh:mm:ss").toStdString() << ' ' << getIniLocation_() << ": " << "Writing to '" << log_destination << '\'' <<  "\n";
        }
      }
    }
  }

  void TOPPBase::checkParam_(const Param& param, const String& filename, const String& location) const
  {
    //cout << endl << "--"<< location<< "--" << endl << param << endl << endl;
    for (Param::ParamIterator it = param.begin(); it != param.end(); ++it)
    {
      // subsections (do not check content, but warn if not registered)
      String subsection = getSubsection_(it.getName());
      if (!subsection.empty() && subsections_TOPP_.count(subsection) == 0) // not found in TOPP subsections
      {
        // for multi-level subsections, check only the first level:
        if (subsections_.count(subsection.substr(0, subsection.find(':'))) == 0) // not found in normal subsections
        {
          if (!(location == "common::" && subsection == tool_name_))
          {
            writeLog_("Warning: Unknown subsection '" + subsection + "' in '" + filename + "' (location '" + location + "')!");
          }
        }
        continue;
      }
      // normal parameter: check its value type
      // if no such parameter is registered an exception is thrown
      try
      {
        //check type
        switch (findEntry_(it.getName()).type)
        {
        case ParameterInformation::STRING:
        case ParameterInformation::INPUT_FILE:
        case ParameterInformation::OUTPUT_FILE:
        case ParameterInformation::FLAG:
          if (it->value.valueType() != DataValue::STRING_VALUE)
          {
            writeLog_("Warning: Wrong parameter type of '" + location + it.getName() + "' in '" + filename + "'. Type should be 'string'!");
          }
          break;

        case ParameterInformation::DOUBLE:
          if (it->value.valueType() != DataValue::DOUBLE_VALUE)
          {
            writeLog_("Warning: Wrong  parameter type of '" + location + it.getName() + "' in '" + filename + "'. Type should be 'double'!");
          }
          break;

        case ParameterInformation::INT:
          if (it->value.valueType() != DataValue::INT_VALUE)
          {
            writeLog_("Warning: Wrong parameter type of '" + location + it.getName() + "' in '" + filename + "'. Type should be 'int'!");
          }
          break;

        case ParameterInformation::STRINGLIST:
        case ParameterInformation::INPUT_FILE_LIST:
        case ParameterInformation::OUTPUT_FILE_LIST:
          if (it->value.valueType() != DataValue::STRING_LIST)
          {
            writeLog_("Warning: Wrong parameter type of '" + location + it.getName() + "' in '" + filename + "'. Type should be 'string list'!");
          }
          break;

        case ParameterInformation::INTLIST:
          if (it->value.valueType() != DataValue::INT_LIST)
          {
            writeLog_("Warning: Wrong parameter type of '" + location + it.getName() + "' in '" + filename + "'. Type should be 'int list'!");
          }
          break;

        case ParameterInformation::DOUBLELIST:
          if (it->value.valueType() != DataValue::DOUBLE_LIST)
          {
            writeLog_("Warning: Wrong parameter type of '" + location + it.getName() + "' in '" + filename + "'. Type should be 'double list'!");
          }
          break;

        default:
          break;
        }
      }
      catch (UnregisteredParameter&)
      {
        writeLog_("Warning: Unknown parameter '" + location + it.getName() + "' in '" + filename + "'!");
      }
    }
  }

  void TOPPBase::checkIfIniParametersAreApplicable_(const Param& ini_params)
  {
    Param tool_params = ini_params.copy(getIniLocation_());
    if (tool_params.empty())
    {
      // the ini file does not contain a section for our tool -> warn the user
      writeLog_(String("Warning: The provided INI file does not contain any parameters specific for this tool (expected in '") + getIniLocation_() + "'). Please check your .ini file. The default parameters for this tool will be applied.");
    }
  }

  void TOPPBase::inputFileReadable_(const String& filename, const String& param_name) const
  {
    writeDebug_("Checking input file '" + filename + "'", 2);

    // prepare error message
    String message;
    if (param_name == "")
      message = "Cannot read input file!\n";
    else
      message = "Cannot read input file given from parameter '-" + param_name + "'!\n";

    // check file
    if (!File::exists(filename))
    {
      OPENMS_LOG_ERROR << message;
      throw FileNotFound(__FILE__, __LINE__, OPENMS_PRETTY_FUNCTION, filename);
    }
    if (!File::readable(filename))
    {
      OPENMS_LOG_ERROR << message;
      throw FileNotReadable(__FILE__, __LINE__, OPENMS_PRETTY_FUNCTION, filename);
    }
    if (!File::isDirectory(filename) && File::empty(filename))
    {
      OPENMS_LOG_ERROR << message;
      throw FileEmpty(__FILE__, __LINE__, OPENMS_PRETTY_FUNCTION, filename);
    }
  }

  void TOPPBase::outputFileWritable_(const String& filename, const String& param_name) const
  {
    writeDebug_("Checking output file '" + filename + "'", 2);

    // prepare error message
    String message;
    if (param_name == "")
      message = "Cannot write output file!\n";
    else
      message = "Cannot write output file given from parameter '-" + param_name + "'!\n";

    if (!File::writable(filename))
    {
      OPENMS_LOG_ERROR << message;
      throw UnableToCreateFile(__FILE__, __LINE__, OPENMS_PRETTY_FUNCTION, filename);
    }
  }

  void TOPPBase::registerSubsection_(const String& name, const String& description)
  {
    subsections_[name] = description;
  }

  void TOPPBase::registerTOPPSubsection_(const String& name, const String& description)
  {
    subsections_TOPP_[name] = description;
  }

  bool TOPPBase::parseRange_(const String& text, double& low, double& high) const
  {
    bool any_set = false;
    try
    {
      String tmp = text.prefix(':');
      if (!tmp.empty())
      {
        low = tmp.toDouble();
        any_set = true;
      }

      tmp = text.suffix(':');
      if (!tmp.empty())
      {
        high = tmp.toDouble();
        any_set = true;
      }
    }
    catch (Exception::ConversionError&)
    {
      throw Exception::ConversionError(__FILE__, __LINE__, OPENMS_PRETTY_FUNCTION,
                                       "Could not convert string '" + text +
                                       "' to a range of floating point values");
    }
    return any_set;
  }

  bool TOPPBase::parseRange_(const String& text, Int& low, Int& high) const
  {
    bool any_set = false;
    try
    {
      String tmp = text.prefix(':');
      if (!tmp.empty())
      {
        low = tmp.toInt();
        any_set = true;
      }

      tmp = text.suffix(':');
      if (!tmp.empty())
      {
        high = tmp.toInt();
        any_set = true;
      }
    }
    catch (Exception::ConversionError&)
    {
      throw Exception::ConversionError(__FILE__, __LINE__, OPENMS_PRETTY_FUNCTION,
                                       "Could not convert string '" + text +
                                       "' to a range of integer values");
    }
    return any_set;
  }

  Param TOPPBase::getSubsectionDefaults_(const String& /*section*/) const
  {
    throw NotImplemented(__FILE__, __LINE__, OPENMS_PRETTY_FUNCTION);
  }

  Param TOPPBase::getDefaultParameters_() const
  {
    Param tmp;
    String loc = tool_name_ + ":" + String(instance_number_) + ":";
    //parameters
    for (vector<ParameterInformation>::const_iterator it = parameters_.begin(); it != parameters_.end(); ++it)
    {
      if (it->name == "ini" || it->name == "-help" || it->name == "-helphelp" || it->name == "instance" || it->name == "write_ini" || it->name == "write_ctd") // do not store those params in ini file
      {
        continue;
      }
      String name = loc + it->name;
      StringList tags;
      if (it->advanced)
        tags.push_back("advanced");
      if (it->required)
        tags.push_back("required");
      if (it->type == ParameterInformation::INPUT_FILE || it->type == ParameterInformation::INPUT_FILE_LIST)
        tags.push_back("input file");
      if (it->type == ParameterInformation::OUTPUT_FILE || it->type == ParameterInformation::OUTPUT_FILE_LIST)
        tags.push_back("output file");

      switch (it->type)
      {
      case ParameterInformation::STRING:
        tmp.setValue(name, (String)it->default_value, it->description, tags);
        if (it->valid_strings.size() != 0)
        {
          tmp.setValidStrings(name, it->valid_strings);
        }
        break;

      case ParameterInformation::INPUT_FILE:
      case ParameterInformation::OUTPUT_FILE:
        tmp.setValue(name, (String)it->default_value, it->description, tags);
        if (it->valid_strings.size() != 0)
        {
          StringList vss_tmp = it->valid_strings;
          StringList vss;
          foreach(String vs, vss_tmp)
          {
            vss.push_back("*." + vs);
          }
          tmp.setValidStrings(name, vss);
        }
        break;

      case ParameterInformation::DOUBLE:
        tmp.setValue(name, it->default_value, it->description, tags);
        if (it->min_float != -std::numeric_limits<double>::max())
        {
          tmp.setMinFloat(name, it->min_float);
        }
        if (it->max_float != std::numeric_limits<double>::max())
        {
          tmp.setMaxFloat(name, it->max_float);
        }
        break;

      case ParameterInformation::INT:
        tmp.setValue(name, (Int)it->default_value, it->description, tags);
        if (it->min_int != -std::numeric_limits<Int>::max())
        {
          tmp.setMinInt(name, it->min_int);
        }
        if (it->max_int != std::numeric_limits<Int>::max())
        {
          tmp.setMaxInt(name, it->max_int);
        }
        break;

      case ParameterInformation::FLAG:
        tmp.setValue(name, "false", it->description, tags);
        tmp.setValidStrings(name, ListUtils::create<String>("true,false"));
        break;

      case ParameterInformation::INPUT_FILE_LIST:
      case ParameterInformation::OUTPUT_FILE_LIST:
        tmp.setValue(name, it->default_value, it->description, tags);
        if (it->valid_strings.size() != 0)
        {
          StringList vss_tmp = it->valid_strings;
          StringList vss;
          foreach(String vs, vss_tmp)
          {
            vss.push_back("*." + vs);
          }
          tmp.setValidStrings(name, vss);
        }
        break;

      case ParameterInformation::STRINGLIST:
        tmp.setValue(name, it->default_value, it->description, tags);
        if (it->valid_strings.size() != 0)
        {
          tmp.setValidStrings(name, it->valid_strings);
        }
        break;

      case ParameterInformation::INTLIST:
        tmp.setValue(name, it->default_value, it->description, tags);
        if (it->min_int != -std::numeric_limits<Int>::max())
        {
          tmp.setMinInt(name, it->min_int);
        }
        if (it->max_int != std::numeric_limits<Int>::max())
        {
          tmp.setMaxInt(name, it->max_int);
        }
        break;

      case ParameterInformation::DOUBLELIST:
        tmp.setValue(name, it->default_value, it->description, tags);
        if (it->min_float != -std::numeric_limits<double>::max())
        {
          tmp.setMinFloat(name, it->min_float);
        }
        if (it->max_float != std::numeric_limits<double>::max())
        {
          tmp.setMaxFloat(name, it->max_float);
        }
        break;

      default:
        break;
      }
    }

    //subsections intrinsic to TOPP tool (i.e. a command line param with a ':')
    for (map<String, String>::const_iterator it = subsections_TOPP_.begin(); it != subsections_TOPP_.end(); ++it)
    {
      tmp.setSectionDescription(loc + it->first, it->second);
    }

    // set tool version
    tmp.setValue(tool_name_ + ":version", version_, "Version of the tool that generated this parameters file.", ListUtils::create<String>("advanced"));

    // Descriptions
    tmp.setSectionDescription(tool_name_, tool_description_);
    tmp.setSectionDescription(tool_name_ + ":" + String(instance_number_), String("Instance '") + String(instance_number_) + "' section for '" + tool_name_ + "'");

    // add type (as default type is "", but .ini file should have it)
    if (param_cmdline_.exists("type"))
      tmp.setValue(loc + "type", param_cmdline_.getValue("type"));

    // Subsections
    Param sub_sections = getSubsectionDefaults_();
    if (!sub_sections.empty())
    {
      tmp.insert(loc, sub_sections);
    }

    // 2nd stage, use TOPP tool defaults from home (if existing)
    Param tool_user_defaults(getToolUserDefaults_(tool_name_));
    tmp.update(tool_user_defaults);

    // 3rd stage, use OpenMS.ini from library to override settings
    // -> currently disabled as we cannot write back those values to the params

    return tmp;
  }

  Param TOPPBase::getSubsectionDefaults_() const
  {
    Param tmp;

    // Subsections
    for (map<String, String>::const_iterator it = subsections_.begin(); it != subsections_.end(); ++it)
    {
      Param tmp2 = getSubsectionDefaults_(it->first);
      if (!tmp2.empty())
      {
        tmp.insert(it->first + ":", tmp2);
        tmp.setSectionDescription(it->first, it->second);
      }
    }

    return tmp;
  }

  Param TOPPBase::getToolUserDefaults_(const String& tool_name) const
  {
    Param p;
    String ini_name(File::getUserDirectory() + "/" + tool_name + ".ini");
    if (File::readable(ini_name))
    {
      ParamXMLFile paramFile;
      paramFile.load(ini_name, p);
    }
    return p;
  }

  const String& TOPPBase::toolName_() const
  {
    return tool_name_;
  }

  DataProcessing TOPPBase::getProcessingInfo_(DataProcessing::ProcessingAction action) const
  {
    std::set<DataProcessing::ProcessingAction> actions;
    actions.insert(action);

    return getProcessingInfo_(actions);
  }

  DataProcessing TOPPBase::getProcessingInfo_(const std::set<DataProcessing::ProcessingAction>& actions) const
  {
    DataProcessing p;
    //actions
    p.setProcessingActions(actions);
    //software
    p.getSoftware().setName(tool_name_);

    if (test_mode_)
    {
      //version
      p.getSoftware().setVersion("version_string");

      //time
      DateTime date_time;
      date_time.set("1999-12-31 23:59:59");
      p.setCompletionTime(date_time);

      //parameters
      p.setMetaValue("parameter: mode", "test_mode");
    }
    else
    {
      //version
      p.getSoftware().setVersion(version_);
      //time
      p.setCompletionTime(DateTime::now());
      //parameters
      const Param& param = getParam_();
      for (Param::ParamIterator it = param.begin(); it != param.end(); ++it)
      {
        p.setMetaValue(String("parameter: ") + it.getName(), it->value);
      }
    }

    return p;
  }

  void TOPPBase::addDataProcessing_(ConsensusMap& map, const DataProcessing& dp) const
  {
    map.getDataProcessing().push_back(dp);

    //remove absolute map paths
    if (test_mode_)
    {
      for (Size d = 0; d < map.getColumnHeaders().size(); ++d)
      {
        map.getColumnHeaders()[d].filename = File::basename(map.getColumnHeaders()[d].filename);
      }
    }
  }
  
  void TOPPBase::addDataProcessing_(FeatureMap& map, const DataProcessing& dp) const
  {
    map.getDataProcessing().push_back(dp);
  }

  String TOPPBase::getDocumentationURL() const
  {
    if (official_) // we use a different URL for the TOPP (official) and UTILS (unofficial) tools
    {
      return String("http://www.openms.de/documentation/TOPP_") + tool_name_ + ".html";
    }
    else if (ToolHandler::getUtilList().count(tool_name_))
    {
      return String("http://www.openms.de/documentation/UTILS_") + tool_name_ + ".html";
    }
    else
    {
      // TODO: Fix tests first
      // throw ElementNotFound(__FILE__, __LINE__, OPENMS_PRETTY_FUNCTION, "A tool either needs to be an official tool or registered as util (TOPP tool not registered)");
      return "";
    }
  }

  bool TOPPBase::writeCTD_()
  {
    //store ini-file content in ini_file_str
    QString out_dir_str = String(param_cmdline_.getValue("write_ctd")).toQString();
    if (out_dir_str == "")
    {
      out_dir_str = QDir::currentPath();
    }
    StringList type_list = ToolHandler::getTypes(tool_name_);
    if (type_list.size() == 0)
      type_list.push_back(""); // no type for most tools (except GenericWrapper)

    for (Size i = 0; i < type_list.size(); ++i)
    {
      QString write_ctd_file = out_dir_str + QDir::separator() + tool_name_.toQString() + type_list[i].toQString() + ".ctd";
      outputFileWritable_(write_ctd_file, "write_ctd");

      // set type on command line, so that getDefaultParameters_() does not fail (as it calls getSubSectionDefaults() of tool)
      if (type_list[i] != "")
        param_cmdline_.setValue("type", type_list[i]);
      Param default_params = getDefaultParameters_();

      // add type to ini file
      if (type_list[i] != "")
        default_params.setValue(this->ini_location_ + "type", type_list[i]);

      std::stringstream* ss = new std::stringstream();
      ParamXMLFile paramFile;
      paramFile.writeXMLToStream(ss, default_params);
      String ini_file_str(ss->str());

      //
      QString docurl = getDocumentationURL().toQString();
      QString category = "";
      if (official_) // we can only get the docurl/category from registered/official tools
      {
        category = ToolHandler::getCategory(tool_name_).toQString();
      }
      else if (ToolHandler::getUtilList().count(tool_name_))
      {
        category = ToolHandler::getCategory(tool_name_).toQString();
      }

      // morph to ctd format
      QStringList lines = ini_file_str.toQString().split("\n", QString::SkipEmptyParts);
      lines.replace(0, "<?xml version=\"1.0\" encoding=\"UTF-8\"?>");
      lines.insert(1, QString("<tool ctdVersion=\"1.7\" version=\"%1\" name=\"%2\" docurl=\"%3\" category=\"%4\" >").arg(version_.toQString(), tool_name_.toQString(), docurl, category));
      lines.insert(2, QString("<description><![CDATA[") + tool_description_.toQString() + "]]></description>");
      QString html_doc = tool_description_.toQString();
      lines.insert(3, QString("<manual><![CDATA[") + html_doc + "]]></manual>");
      lines.insert(4, QString("<citations>"));
      lines.insert(5, QString("  <citation doi=\"") + QString::fromStdString(cite_openms_.doi) + "\" url=\"\" />");
      int l = 5;
      if (!citations_.empty())
      {
        for (Citation c : citations_) 
        {
          lines.insert(++l, QString("  <citation doi=\"") + QString::fromStdString(c.doi) + "\" url=\"\" />");
        }
      }
      lines.insert(++l, QString("</citations>"));

      lines.insert(lines.size(), "</tool>");
      String ctd_str = String(lines.join("\n")) + "\n";

      //write to file
      QFile file(write_ctd_file);
      if (!file.open(QIODevice::WriteOnly))
      {
        return false;
      }
      file.write(ctd_str.c_str());
      file.close();
    }

    return true;
  }

  Param TOPPBase::parseCommandLine_(const int argc, const char** argv, const String& misc, const String& unknown)
  {
    Param cmd_params;

    // current state:
    // 'parameters_' contains all commandline params which were registered using 'registerOptionsAndFlags_()' + the common ones (-write_ini etc)
    // .. they are empty/default at this point
    // We now fetch the (so-far unknown) subsection parameters (since they can be addressed on command line as well)

    // special case of GenericWrapper: since we need the subSectionDefaults before pushing the cmd arguments in there
    //                                 but the 'type' is empty currently,
    //                                 we extract and set it beforehand
    StringList sl_args = StringList(argv, argv + argc);
    StringList::iterator it_type = std::find(sl_args.begin(), sl_args.end(), "-type");
    if (it_type != sl_args.end())
    { // found it
      ++it_type; // advance to next argument -- this should be the value of -type
      if (it_type != sl_args.end()) param_.setValue("type", *it_type);
    }

    // prepare map of parameters:
    typedef map<String, vector<ParameterInformation>::const_iterator> ParamMap;
    ParamMap param_map;
    for (vector<ParameterInformation>::const_iterator it = parameters_.begin(); it != parameters_.end(); ++it)
    {
      param_map["-" + it->name] = it;
    }

    vector<ParameterInformation> subsection_param;
    try
    {
      // the parameters from the subsections
      subsection_param = paramToParameterInformation_(getSubsectionDefaults_());
      for (vector<ParameterInformation>::const_iterator it = subsection_param.begin(); it != subsection_param.end(); ++it)
      {
        param_map["-" + it->name] = it;
      }
    }
    catch (BaseException& e)
    { // this only happens for GenericWrapper, if 'type' is not given or invalid (then we do not have subsection params) -- enough to issue a warning
      writeLog_(String("Warning: Unable to fetch subsection parameters! Addressing subsection parameters will not work for this tool (did you forget to specify '-type'?)."));
      writeDebug_(String("Error occurred in line ") + e.getLine() + " of file " + e.getFile() + " (in function: " + e.getFunction() + ")!", 1);
    }

    // list to store "misc"/"unknown" items:
    map<String, StringList> misc_unknown;

    list<String> queue; // queue for arguments
                        // we parse the arguments in reverse order, so that we have arguments already when we encounter the option that uses them!
    for (int i = argc - 1; i > 0; --i)
    {
      String arg = argv[i];
      // options start with "-" or "--" followed by a letter:
      bool is_option = (arg.size() >= 2) && (arg[0] == '-') && (isalpha(arg[1]) || ((arg[1] == '-') && (arg.size() >= 3) &&  isalpha(arg[2])));
      if (is_option) // process content of the queue
      {
        ParamMap::iterator pos = param_map.find(arg);
        if (pos != param_map.end()) // parameter is defined
        {
          DataValue value;
          if (pos->second->type == ParameterInformation::FLAG) // flag
          {
            value = String("true");
          }
          else // option with argument(s)
          {
            switch (pos->second->type)
            {
            case ParameterInformation::STRING:
            case ParameterInformation::INPUT_FILE:
            case ParameterInformation::OUTPUT_FILE:
              if (queue.empty())
                value = String();
              else
                value = queue.front();
              break;

            case ParameterInformation::INT:
              if (!queue.empty())
                value = queue.front().toInt();
              break;

            case ParameterInformation::DOUBLE:
              if (!queue.empty())
                value = queue.front().toDouble();
              break;

            case ParameterInformation::INPUT_FILE_LIST:
            case ParameterInformation::OUTPUT_FILE_LIST:
            case ParameterInformation::STRINGLIST:
            {
              vector<String> arg_list(queue.begin(), queue.end());
              value = StringList(arg_list);
              queue.clear();
              break;
            }

            case ParameterInformation::INTLIST:
            {
              IntList arg_list;
              for (list<String>::iterator it = queue.begin(); it != queue.end(); ++it)
              {
                arg_list.push_back(it->toInt());
              }
              value = arg_list;
              queue.clear();
              break;
            }

            case ParameterInformation::DOUBLELIST:
            {
              DoubleList arg_list;
              for (list<String>::iterator it = queue.begin(); it != queue.end(); ++it)
              {
                arg_list.push_back(it->toDouble());
              }
              value = arg_list;
              queue.clear();
              break;
            }

            default:
              break;
            }
            if (!queue.empty())
              queue.pop_front(); // argument was already used
          }
          OPENMS_LOG_DEBUG << "Command line: setting parameter value: '" << pos->second->name << "' to '" << value << "'" << std::endl;
          cmd_params.setValue(pos->second->name, value);
        }
        else // unknown argument -> append to "unknown" list
        {
          misc_unknown[unknown].push_back(arg);
        }
        // rest of the queue is just text -> insert into "misc" list:
        StringList& misc_list = misc_unknown[misc];
        misc_list.insert(misc_list.begin(), queue.begin(), queue.end());
        queue.clear();
      }
      else // more arguments
      {
        queue.push_front(arg); // order in the queue is not reversed!
      }
    }
    // remaining items in the queue are leading text arguments:
    StringList& misc_list = misc_unknown[misc];
    misc_list.insert(misc_list.begin(), queue.begin(), queue.end());

    // store "misc"/"unknown" items, if there were any:
    for (map<String, StringList>::iterator it = misc_unknown.begin();
         it != misc_unknown.end(); ++it)
    {
      if (it->second.empty())
        continue;

      if (!cmd_params.exists(it->first))
      {
        cmd_params.setValue(it->first, it->second);
      }
      else
      {
        StringList new_value = cmd_params.getValue(it->first);
        new_value.insert(new_value.end(), it->second.begin(), it->second.end());
        cmd_params.setValue(it->first, new_value);
      }
    }

    return cmd_params;
  }

} // namespace OpenMS<|MERGE_RESOLUTION|>--- conflicted
+++ resolved
@@ -1658,25 +1658,6 @@
       OPENMS_LOG_ERROR << "Process '" << String(executable) << "' failed to start. Does it exist? Is it executable?" << std::endl;
       return EXTERNAL_PROGRAM_ERROR;
     } 
-<<<<<<< HEAD
-    
-    bool failed{false};
-    if ((failed = (success == false || qp.exitStatus() != 0 || qp.exitCode() != 0)) // proper failure (mind extra brackets for assignment)
-        || debug_level_ > 0 // allow to debug external progs which return success even though they failed, eg. MSGF+
-       )
-    {
-      const QString external_sout(qp.readAllStandardOutput());
-      const QString external_serr(qp.readAllStandardError());
-      writeLog_(external_sout);
-      writeLog_(external_serr);
-      writeLog_("Exit Code: " + String(qp.exitCode()));
-      if (failed)
-      {
-        writeLog_("FATAL: External invocation of " + String(executable) + " failed. Standard output and error are above.");
-        qp.close();
-        return EXTERNAL_PROGRAM_ERROR;
-      }
-=======
 
     bool any_failure = (success == false || qp.exitStatus() != 0 || qp.exitCode() != 0);
     if (debug_level_ >= 10 || any_failure)
@@ -1708,7 +1689,6 @@
       writeDebug_("DEBUG: Printing standard output and error of " + String(executable), 10);
       writeDebug_(external_sout, 10);
       writeDebug_(external_serr, 10);
->>>>>>> 74dd6a5b
     }
 
     qp.close();
