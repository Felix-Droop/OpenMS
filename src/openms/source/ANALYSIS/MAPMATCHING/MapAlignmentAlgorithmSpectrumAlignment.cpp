// --------------------------------------------------------------------------
//                   OpenMS -- Open-Source Mass Spectrometry
// --------------------------------------------------------------------------
// Copyright The OpenMS Team -- Eberhard Karls University Tuebingen,
// ETH Zurich, and Freie Universitaet Berlin 2002-2018.
//
// This software is released under a three-clause BSD license:
//  * Redistributions of source code must retain the above copyright
//    notice, this list of conditions and the following disclaimer.
//  * Redistributions in binary form must reproduce the above copyright
//    notice, this list of conditions and the following disclaimer in the
//    documentation and/or other materials provided with the distribution.
//  * Neither the name of any author or any participating institution
//    may be used to endorse or promote products derived from this software
//    without specific prior written permission.
// For a full list of authors, refer to the file AUTHORS.
// --------------------------------------------------------------------------
// THIS SOFTWARE IS PROVIDED BY THE COPYRIGHT HOLDERS AND CONTRIBUTORS "AS IS"
// AND ANY EXPRESS OR IMPLIED WARRANTIES, INCLUDING, BUT NOT LIMITED TO, THE
// IMPLIED WARRANTIES OF MERCHANTABILITY AND FITNESS FOR A PARTICULAR PURPOSE
// ARE DISCLAIMED. IN NO EVENT SHALL ANY OF THE AUTHORS OR THE CONTRIBUTING
// INSTITUTIONS BE LIABLE FOR ANY DIRECT, INDIRECT, INCIDENTAL, SPECIAL,
// EXEMPLARY, OR CONSEQUENTIAL DAMAGES (INCLUDING, BUT NOT LIMITED TO,
// PROCUREMENT OF SUBSTITUTE GOODS OR SERVICES; LOSS OF USE, DATA, OR PROFITS;
// OR BUSINESS INTERRUPTION) HOWEVER CAUSED AND ON ANY THEORY OF LIABILITY,
// WHETHER IN CONTRACT, STRICT LIABILITY, OR TORT (INCLUDING NEGLIGENCE OR
// OTHERWISE) ARISING IN ANY WAY OUT OF THE USE OF THIS SOFTWARE, EVEN IF
// ADVISED OF THE POSSIBILITY OF SUCH DAMAGE.
//
// --------------------------------------------------------------------------
// $Maintainer: Timo Sachsenberg $
// $Authors: Vipul Patel $
// --------------------------------------------------------------------------

#include <OpenMS/ANALYSIS/MAPMATCHING/MapAlignmentAlgorithmSpectrumAlignment.h>
#include <OpenMS/KERNEL/MSExperiment.h>

#include <OpenMS/CONCEPT/Factory.h>

#include <fstream>

namespace OpenMS
{

  MapAlignmentAlgorithmSpectrumAlignment::MapAlignmentAlgorithmSpectrumAlignment() :
    DefaultParamHandler("MapAlignmentAlgorithmSpectrumAlignment"),
    ProgressLogger(), c1_(nullptr)
  {
    defaults_.setValue("gapcost", 1.0, "This Parameter stands for the cost of opening a gap in the Alignment. A gap means that one spectrum can not be aligned directly to another spectrum in the Map. This happens, when the similarity of both spectra a too low or even not present. Imagine it as a insert or delete of the spectrum in the map (similar to sequence alignment). The gap is necessary for aligning, if we open a gap there is a possibility that an another spectrum can be correct aligned with a higher score as before without gap. But to open a gap is a negative event and needs to carry a punishment, so a gap should only be opened if the benefits outweigh the downsides. The Parameter is to giving as a positive number, the implementation convert it to a negative number.");
    defaults_.setMinFloat("gapcost", 0.0);
    defaults_.setValue("affinegapcost", 0.5, "This Parameter controls the cost of extension a already open gap. The idea behind the affine gapcost lies under the assumption, that it is better to get a long distance of connected gaps than to have a structure of gaps interspersed with matches (gap match gap match etc.).  Therefor the punishment for the extension of a gap generally should be lower than the normal gapcost. If the result of the alignment shows high compression, it is a good idea to lower either the affine gapcost or gap opening cost.");
    defaults_.setMinFloat("affinegapcost", 0.0);
    defaults_.setValue("cutoff_score", 0.70, "The Parameter defines the threshold which filtered spectra, these spectra are high potential candidate for deciding the interval of a sub-alignment.  Only those pair of spectra are selected, which has a score higher or same of the threshold.", ListUtils::create<String>("advanced"));
    defaults_.setMinFloat("cutoff_score", 0.0);
    defaults_.setMaxFloat("cutoff_score", 1.0);
    defaults_.setValue("bucketsize", 100, "Defines the numbers of buckets. It is a quantize of the interval of those points, which defines the main alignment (match points). These points have to filtered, to reduce the amount of points for the calculating a smoother spline curve.", ListUtils::create<String>("advanced"));
    defaults_.setMinInt("bucketsize", 1);
    defaults_.setValue("anchorpoints", 100, "Defines the percent of numbers of match points which a selected from one bucket. The high score pairs are previously selected. The reduction of match points helps to get a smoother spline curve.", ListUtils::create<String>("advanced"));
    defaults_.setValue("debug", "false", "Activate the debug mode, there a files written starting with debug prefix.", ListUtils::create<String>("advanced"));
    defaults_.setMinInt("anchorpoints", 1);
    defaults_.setMaxInt("anchorpoints", 100);
    defaults_.setValidStrings("debug", ListUtils::create<String>("true,false"));
    defaults_.setValue("mismatchscore", -5.0, "Defines the score of two spectra if they have no similarity to each other. ", ListUtils::create<String>("advanced"));
    defaults_.setMaxFloat("mismatchscore", 0.0);
    defaults_.setValue("scorefunction", "SteinScottImproveScore", "The score function is the core of an alignment. The success of an alignment depends mostly of the elected score function. The score function return the similarity of two spectra. The score influence defines later the way of possible traceback. There are multiple spectra similarity scores available..");
    defaults_.setValidStrings("scorefunction", ListUtils::create<String>("SteinScottImproveScore,ZhangSimilarityScore")); //Factory<PeakSpectrumCompareFunctor>::registeredProducts());
    defaultsToParam_();
    setLogType(CMD);
  }

  MapAlignmentAlgorithmSpectrumAlignment::~MapAlignmentAlgorithmSpectrumAlignment()
  {
    delete c1_;
  }

  void MapAlignmentAlgorithmSpectrumAlignment::align(std::vector<PeakMap >& peakmaps, std::vector<TransformationDescription>& transformation)
  {
    transformation.clear();
    TransformationDescription trafo;
    trafo.fitModel("identity");
    transformation.push_back(trafo); // transformation of reference map
    try
    {
      std::vector<MSSpectrum*> spectrum_pointers;
      msFilter_(peakmaps[0], spectrum_pointers);
      startProgress(0, (peakmaps.size() - 1), "Alignment");
      for (Size i = 1; i < peakmaps.size(); ++i)
      {
        prepareAlign_(spectrum_pointers, peakmaps[i], transformation);
        setProgress(i);
      }
      endProgress();
    }
    catch (Exception::OutOfRange&)
    {
      throw Exception::OutOfRange(__FILE__, __LINE__, OPENMS_PRETTY_FUNCTION);
    }
  }

  void MapAlignmentAlgorithmSpectrumAlignment::prepareAlign_(const std::vector<MSSpectrum*>& pattern, PeakMap& aligned, std::vector<TransformationDescription>& transformation)
  {
    //tempalign ->container for holding only MSSpectrums with MS-Level 1
    std::vector<MSSpectrum*> tempalign;
    msFilter_(aligned, tempalign);

    //if it's possible, built 4 blocks. These can be individually be aligned.
    std::vector<Size> alignpoint;
    //saving the first coordinates
    alignpoint.push_back(0);
    alignpoint.push_back(0);
    //4 blocks : 0-0.25 ,0.25-50,0.50-0.75,1 The data points must have a high similarity score
    for (float i = 0.25; i <= 0.75; i += 0.25)
    {
      Size y = (Size)(tempalign.size() * i);
      Size x = 0;
      float maxi = -999.0;

      for (Size k = 0; k < pattern.size(); ++k)
      {
        float s =    scoring_(*pattern[k], *(tempalign[y]));
        if (s > maxi && s > cutoffScore_)
        {
          x = k;
          maxi = s;
        }
      }
      if (x >= alignpoint[alignpoint.size() - 2] + 3 && y >= alignpoint[alignpoint.size() - 1] + 3)
      {
        alignpoint.push_back(x);
        alignpoint.push_back(y);
      }

      Size xn = (Size)(pattern.size() * i);
      Size yn = 0;
      for (Size k = 0; k < tempalign.size(); ++k)
      {
        float s =    scoring_(*pattern[xn], *(tempalign[k]));
        if (s > maxi && s > cutoffScore_)
        {
          yn = k;
          maxi = s;
        }
      }
      if (xn >= alignpoint[alignpoint.size() - 2] + 3 && yn >= alignpoint[alignpoint.size() - 1] + 3)
      {
        alignpoint.push_back(xn);
        alignpoint.push_back(yn);
      }
      //only save possible data points, if they are not already contained
    }
    //save also the endpoint as a data point
    alignpoint.push_back(pattern.size() - 1);
    alignpoint.push_back(tempalign.size() - 1);
    //the distance of two data points have to be greater than 3, if not the spline would thrown an Exception
    //do a affine gap alignment of the block of the data points x1,y1,x2,y2

    std::vector<Int> xcoordinate;
    std::vector<Int> xcoordinatepattern;
    std::vector<float> ycoordinate;
    debugmatrix_.clear();

    for (Size i = 0; i < alignpoint.size() - 2; i += 2)
    {
      affineGapalign_(alignpoint[i], alignpoint[i + 1], alignpoint[i + 2], alignpoint[i + 3], pattern, tempalign, xcoordinate, ycoordinate, xcoordinatepattern);
    }

    //affineGapalign_(0,0,(pattern.size()-1),(tempalign.size()-1), pattern, tempalign,xcoordinate,ycoordinate,xcoordinatepattern);
    if (debug_)
    {
      debugFileCreator_(pattern, tempalign);
    }

    /*
        for (Size i = 0; i< xcoordinate.size(); ++i)
        {
            std::cout<< xcoordinate[i] << " " << ycoordinate[i] << " x  y  anchorpunkte " << std::endl;
        }
        std::cout << std::endl;
        */
    bucketFilter_(pattern, tempalign, xcoordinate, ycoordinate, xcoordinatepattern);
    /*std::cout << xcoordinate.size()<< std::endl;
            for (Size i = 0; i< xcoordinate.size(); ++i)
            {
                std::cout<< xcoordinate[i] << " " << ycoordinate[i] << " x  y  anchorpunkte " << std::endl;
            }*/

    // store the data points defining the transformation:
    TransformationDescription::DataPoints data;
    for (Size i = 0; i < xcoordinate.size(); ++i)
    {
      double rt = tempalign[xcoordinate[i]]->getRT();
      data.push_back(std::make_pair(rt, double(ycoordinate[i])));
    }
    transformation.emplace_back(data);
  }

  void MapAlignmentAlgorithmSpectrumAlignment::affineGapalign_(Size xbegin, Size ybegin, Size xend, Size yend, const std::vector<MSSpectrum*>& pattern, std::vector<MSSpectrum*>& aligned, std::vector<int>& xcoordinate, std::vector<float>& ycoordinate, std::vector<int>& xcoordinatepattern)
  {
    //affine gap alignment needs two matrices
    std::map<Size, std::map<Size, float> > firstcolummatchmatrix;
    std::map<Size, std::map<Size, float> > secondcolummatchmatrix;
    Size n = std::max((xend - xbegin), (yend - ybegin)) + 1; //column
    Size m = std::min((xend - xbegin), (yend - ybegin)) + 1; //row
    // std::cout<< n << " n " << m << " m " <<  xbegin << " " <<xend<< " " << ybegin << " " << yend <<std::endl;
    //log the Progress of the subaligmnet
    String temp = "sub-alignment of interval: template sequence " + String(xbegin) + " " + String(xend) + " interval: alignsequence " + String(ybegin) + " " + String(yend);
    startProgress(0, n, temp);

    bool column_row_orientation = false;
    if (n != (xend - xbegin) + 1)
    {
      column_row_orientation = true;
    }
    //matrix for holding calculated scores
    std::map<Size, std::map<Size, float> > buffermatrix;
    std::map<Size, std::map<Size, Size> > traceback;
    //calculate the value of k
    Int k_ = bestk_(pattern, aligned, buffermatrix, column_row_orientation, xbegin, xend, ybegin, yend) + 2;
    float score_ = -99999999.0f;
    //flag if we have to calculate again the alignment in step k+1
    bool finish = false;
    while (!finish)
    {
      traceback.clear();
      for (Size i = 0; i <= n; ++i)
      {
        setProgress(i);
        for (Size j = 0; j <= m; ++j) //if( j >=1 && (Size)j<=m)
        {
          if (insideBand_(i, j, n, m, k_))
          {
            if (i == 0 || j == 0)
            {
              if (i == 0)
              {
                firstcolummatchmatrix[i][j] = (-gap_) * j;
                //std::cout << firstcolummatchmatrix[i][j] << " i j firstcolum "<< std::endl;
              }
              else if (j == 0)
              {
                secondcolummatchmatrix[i][j] = (-gap_) * i;
                //std::cout << secondcolummatchmatrix[i][j] << " i j secondcolum "<< std::endl;
              }
            }
            else
            {
              try
              {
                double s = scoreCalculation_(i, j, xbegin, ybegin, pattern, aligned, buffermatrix, column_row_orientation);
                if (debug_)
                {
                  std::vector<float> ltemp;
                  if (!column_row_orientation)
                  {
                    ltemp.push_back((float)i + xbegin - 1);
                    ltemp.push_back((float)j + ybegin - 1);
                    ltemp.push_back(s);
                    ltemp.push_back(0);
                    debugscorematrix_.push_back(ltemp);
                  }
                  else
                  {
                    ltemp.push_back((float)j + xbegin - 1);
                    ltemp.push_back((float)i + ybegin - 1);
                    ltemp.push_back(s);
                    ltemp.push_back(0);
                    debugscorematrix_.push_back(ltemp);
                  }
                }
                float mv = -999.0;
                float mh = -999.0;
                i = i - 1;
                if (insideBand_(i, j, n, m, k_))
                {
                  mh = firstcolummatchmatrix[i][j] - gap_;
                  //std::cout <<firstcolummatchmatrix[i][j] << " " << i << " " << j<<" firstcolumnnn "<<std::endl;
                  i += 1;
                }
                else
                {
                  i += 1;
                }
                j = j - 1;
                if (insideBand_(i, j, n, m, k_))
                {
                  mv = secondcolummatchmatrix[i][j] - gap_;
                  j += 1;
                }
                else
                {
                  j += 1;
                }
                //mv=matchmatrix[i][j-1]-gap_;
                //mh=matchmatrix[i-1][j]-gap_;
                float md = firstcolummatchmatrix[i - 1][j - 1] + s;
                //std::cout << i << " " << j << " i j " << mv << " mv " << mh << " mh " << md << " md " << std::endl;
                secondcolummatchmatrix[i][j] = std::max((float)md, std::max((float)(mv), (float)(mh)));
                //std::cout << secondcolummatchmatrix[i][j] << " " << i << " "<< j << " i j zweiter colum" << std::endl;
                if (secondcolummatchmatrix[i][j] == mh)
                {
                  traceback[i][j] = 1;
                }
                else if (secondcolummatchmatrix[i][j] == mv)
                {
                  traceback[i][j] = 2;
                }
                else
                  traceback[i][j] = 0;
              }
<<<<<<< HEAD
              catch (Exception::OutOfRange& /*e*/)
=======
              catch (Exception::OutOfRange&)
>>>>>>> 0dfbfad2
              {
                throw Exception::OutOfRange(__FILE__, __LINE__, OPENMS_PRETTY_FUNCTION);
              }
            }
          }
        }
        if (i != 0)
        {
          firstcolummatchmatrix = secondcolummatchmatrix;
          secondcolummatchmatrix.clear();
        }
      }
      if (score_ >= firstcolummatchmatrix[n][m] || k_ == (Int)n + 2) // || matchmatrix[n][m] >= (2*(k_+1)+n-m)*(-gap_)+(n-(k_+1))*3/*(m-(k_+1))*cutoffScore_ -2* gap_ - (2*(k_) +((Int)m-(Int)n))*e_*/)
      {
        finish = true;
        firstcolummatchmatrix.clear();
        secondcolummatchmatrix.clear();
      }
      else
      {
        score_ = firstcolummatchmatrix[n][m];
        k_ *= 2;
        if (k_ > (Int)n + 2)
          k_ = (Int)n + 2;
      }
    }
    // matchmatrix.clear();
    /*for(Size i=0; i <=n;++i)
        {
            for(Size j=0; j<=m;++j)
            {
                if(insideBand_(i,j,n,m,k_))
                std::cout << i << " "<< j << " i j " << traceback[i][j] << " Match  Trace" << std::endl;
            }
        std::cout<< std::endl;
        }*/
    //traceback
    bool endtraceback = false;
    int i = (int) n;
    int j = (int) m;
    //float maximum = -999.0;
    //container necessary for collecting the positions of both sequence to gain later the correct datapoints for the spline
    std::vector<int> xvar;
    std::vector<int> xxvar;
    std::vector<double> yvar;

    while (!endtraceback)
    {
      //std::cout << i << " " << j << " i j " << std::endl;
      if (i <= 0 || j <= 0)
        endtraceback = true;
      else
      {
        if (traceback[i][j] == 0)
        {
          if (!column_row_orientation)
          {
            if (debug_)
            {
              debugtraceback_.emplace_back(float(i + xbegin - 1), float(j + ybegin - 1));
            }
            xvar.push_back(j + (int)ybegin - 1);
            yvar.push_back((*pattern[i + xbegin - 1]).getRT());
            xxvar.push_back(i + (int)xbegin - 1);
          }
          else
          {
            if (debug_)
            {
              debugtraceback_.emplace_back(float(j + xbegin - 1), float(i + ybegin - 1));
            }
            xvar.push_back(i + (int)ybegin - 1);
            yvar.push_back((*pattern[j + xbegin - 1]).getRT());
            xxvar.push_back(j + (int)xbegin - 1);
          }
          i = i - 1;
          j = j - 1;
        }
        else if (traceback[i][j] == 1)
          i = i - 1;
        else if (traceback[i][j] == 2)
          j = j - 1;
      }
    }

    for (Size k = 0; k < xvar.size(); ++k)
    {
      if (!xcoordinate.empty())
      {
        if (xvar[xvar.size() - 1 - k] != xcoordinate[xcoordinate.size() - 1])
        {
          xcoordinate.push_back(xvar[xvar.size() - 1 - k]);
          ycoordinate.push_back(yvar[yvar.size() - 1 - k]);
          xcoordinatepattern.push_back(xxvar[xxvar.size() - 1 - k]);
        }
      }
      else
      {
        xcoordinate.push_back(xvar[xvar.size() - 1 - k]);
        ycoordinate.push_back(yvar[yvar.size() - 1 - k]);
        xcoordinatepattern.push_back(xxvar[xxvar.size() - 1 - k]);
      }
    }
    //std::cout<< xcoordinate.size()<< std::endl;
    endProgress();
  }

  void MapAlignmentAlgorithmSpectrumAlignment::msFilter_(PeakMap& peakmap, std::vector<MSSpectrum*>& spectrum_pointer_container)
  {
    std::vector<UInt> pattern;
    peakmap.updateRanges(-1);
    pattern = peakmap.getMSLevels();

    if (!pattern.empty())
    {
      for (Size i = 0; i < peakmap.size(); ++i)
      {
        if (peakmap[i].getMSLevel() == 1)
        {
          spectrum_pointer_container.push_back(&(peakmap[i]));
        }
      }
    }
    else
    {
      throw Exception::IllegalArgument(__FILE__, __LINE__, OPENMS_PRETTY_FUNCTION, "No spectra contained");
    }
  }

  inline bool MapAlignmentAlgorithmSpectrumAlignment::insideBand_(Size i, Size j, Size n, Size m, Int k_)
  {
    if ((Int)(m - n - k_) <= (Int)(i - j) && (Int) (i - j) <= k_) //  if((Int)(-k_)<=(Int)(i-j) &&(Int) (i-j) <=(Int)(k_+n-m))
    {
      //std::cout << i << " i " << j << " j " << " innerhalb der Bande " << std::endl;
      return true;
    }
    else
    {
      //std::cout << i << " i " << j << " j " << "NICHT innerhalb der Bande " << std::endl;
      return false;
    }
  }

  inline Int MapAlignmentAlgorithmSpectrumAlignment::bestk_(const std::vector<MSSpectrum*>& pattern, std::vector<MSSpectrum*>& aligned, std::map<Size, std::map<Size, float> >& buffer, bool column_row_orientation, Size xbegin, Size xend, Size ybegin, Size yend)
  {
    Int ktemp = 2;
    for (float i = 0.25; i <= 0.75; i += 0.25)
    {
      Size temp = (Size)((yend - ybegin) * i);
      float    maxi = -999.0;
      float    s = -999.0;
      for (Size k = 0; k <= (xend - xbegin); ++k)
      {
        Size x;
        Int y;
        if (column_row_orientation)
        {
          x = temp + 1;
          y = (Int)k + 1;
          s = scoreCalculation_(x, y, xbegin, ybegin, pattern, aligned, buffer, column_row_orientation);
        }
        else
        {
          x = k + 1;
          y = (Int)(temp + 1);
          s = scoreCalculation_(x, y, xbegin, ybegin, pattern, aligned, buffer, column_row_orientation);
        }
        if (s > maxi && s > cutoffScore_)
        {
          maxi = s;
          if (ktemp < std::abs((Int)x - y) + 1)
          {
            ktemp = std::abs((Int)x - y) + 1;
          }
        }
      }
    }
    return ktemp;
  }

  inline float MapAlignmentAlgorithmSpectrumAlignment::scoreCalculation_(Size i, Size j, Size patternbegin, Size alignbegin, const std::vector<MSSpectrum*>& pattern, std::vector<MSSpectrum*>& aligned, std::map<Size, std::map<Size, float> >& buffer, bool column_row_orientation)
  {
    if (!column_row_orientation)
    {
      if (buffer[i][j] == 0)
      {
        float score = scoring_(*pattern[i + patternbegin - 1], *aligned[j + alignbegin - 1]);
        if (score > 1)
          score = 1;
        if (debug_)
        {
          debugscoreDistributionCalculation_(score);
        }
        if (score < threshold_)
          score = mismatchscore_;
        else
          score = 2 + score;
        buffer[i][j] = score;
      }
      return buffer[i][j];
    }
    else
    {
      if (buffer[j][i] == 0)
      {
        float score = scoring_(*pattern[j + patternbegin - 1], *aligned[i + alignbegin - 1]);
        if (score > 1)
          score = 1;
        if (debug_)
        {
          debugscoreDistributionCalculation_(score);
        }
        if (score < threshold_)
          score = mismatchscore_;
        else
          score = 2 + score;
        buffer[j][i] = score;
      }
      return buffer[j][i];
    }
  }

  inline float MapAlignmentAlgorithmSpectrumAlignment::scoring_(const MSSpectrum& a, MSSpectrum& b)
  {
    return c1_->operator()(a, b);
  }

  inline void MapAlignmentAlgorithmSpectrumAlignment::bucketFilter_(const std::vector<MSSpectrum*>& pattern, std::vector<MSSpectrum*>& aligned, std::vector<int>& xcoordinate, std::vector<float>& ycoordinate, std::vector<int>& xcoordinatepattern)
  {
    std::vector<std::pair<std::pair<Int, float>, float> > tempxy;
    Size size = 0;
    //std::cout <<bucketsize_  << " bucketsize " <<xcoordinate.size() << " xsize()" << std::endl;
    if (bucketsize_ >= xcoordinate.size())
    {
      bucketsize_ = xcoordinate.size() - 1;
      size = 1;
    }
    else
      size = xcoordinate.size() / bucketsize_;

    if (size == 1)
      bucketsize_ = xcoordinate.size() - 1;
    //std::cout << size << " size "<< xcoordinate.size() << " xcoordinate.size() " << std::endl;
    for (Size i = 0; i < size; ++i)
    {
      std::vector<std::pair<std::pair<Int, float>, float> > temp;
      for (Size j = 0; j < bucketsize_; ++j)
      {
        //std::cout<< j << " j " << std::endl;
        float score = scoring_(*pattern[xcoordinatepattern[(i * bucketsize_) + j]], *aligned[xcoordinate[(i * bucketsize_) + j]]);
        //modification only view as a possible data point if the score is higher than 0
        if (score >= threshold_)
        {
          temp.emplace_back(std::make_pair(xcoordinate[(i * bucketsize_) + j], ycoordinate[(i * bucketsize_) + j]), score);
        }
      }
      /*for(Size i=0; i < temp.size();++i)
          {
          std::cout<< (temp[i].first).first << " " << (temp[i].first).second << " in temp"<< std::endl;
          }
          std::cout << std::endl;
      */
      std::sort(temp.begin(), temp.end(), Compare(false));
      //Int anchor=(Int)(size*anchorPoints_/100);
      float anchor = temp.size() * anchorPoints_ / 100.0;
      if (anchor <= 0 && !temp.empty())
      {
        anchor = 1;
      }

      //std::cout << anchor << " anchorpoints "  << anchorPoints_<< std::endl;
      /*for(UInt i=0; i< temp.size();++i)
          {
          std::cout<< (temp[i].first).first << "first" << (temp[i].first).second << " second" <<std::endl;
          }
      */
      for (Size k = 0; k < (Size)anchor; ++k)
      {
        tempxy.push_back(temp[k]);
      }
    }
    std::sort(tempxy.begin(), tempxy.end(), Compare(true));
    xcoordinate.clear();
    ycoordinate.clear();
    for (Size i = 0; i < tempxy.size(); ++i)
    {
      if (i != 0)
      {
        if (xcoordinate[xcoordinate.size() - 1] != (tempxy[i].first).first)
        {
          xcoordinate.push_back((tempxy[i].first).first);
          ycoordinate.push_back((tempxy[i].first).second);
        }
      }
      else
      {
        xcoordinate.push_back((tempxy[i].first).first);
        ycoordinate.push_back((tempxy[i].first).second);
      }
    }
    /*
    for(Size i=0; i < xcoordinate.size();++i)
    {
        std::cout << xcoordinate[i] << " xcoordinate "<< std::endl;
    }
    */
  }

  inline void MapAlignmentAlgorithmSpectrumAlignment::debugFileCreator_(const std::vector<MSSpectrum*>& pattern, std::vector<MSSpectrum*>& aligned)
  {
    //plotting scores of the alignment
    /*std::ofstream tempfile3;
    float maximum=2.0;
    tempfile3.open("debugscore.txt",std::ios::trunc);
    tempfile3 << "set xrange[0:"<< pattern.size()-1<<  "]" << "\n set yrange[0:"<< aligned.size()-1 << "]" << "\n set zrange[0:"
    << maximum << "] \n set view 45,20,1.0,2.5 \n"<< "splot \'-\'" <<std::endl;
    for (Size i =0; i< debugscorematrix_.size();++i)
    {
        tempfile3<< debugscorematrix_[i][0] << " " << debugscorematrix_[i][1] << " " << debugscorematrix_[i][2] << std::endl;
    }
    tempfile3 << "e" << std::endl;
    tempfile3.close();*/

    //gnuplot of the traceback
    std::ofstream myfile;
    myfile.open("debugtraceback.txt", std::ios::trunc);
    myfile << "set xrange[0:" << pattern.size() - 1 <<  "]" << "\n set yrange[0:" << aligned.size() - 1 << "] \n plot \'-\' with lines " << std::endl;
    std::sort(debugtraceback_.begin(), debugtraceback_.end(), Compare(false));

    for (Size i = 0; i < debugtraceback_.size(); ++i)
    {
      myfile << debugtraceback_[i].first << " " << debugtraceback_[i].second << std::endl;
      for (Size p = 0; p < debugscorematrix_.size(); ++p)
      {
        if (debugscorematrix_[p][0] == debugtraceback_[i].first && debugscorematrix_[p][1] == debugtraceback_[i].second)
        {
          debugscorematrix_[p][3] = 1;
          break;
        }
      }
    }
    myfile << "e" << std::endl;
    myfile.close();
    //R heatplot score of both sequence
    // std::map<Size, std::map<Size, float> > debugbuffermatrix;

    float scoremaximum = -2;
    //precalculation for the heatmap
    //getting the maximum score
    for (Size i = 0; i < debugscorematrix_.size(); ++i)
    {
      if (scoremaximum < debugscorematrix_[i][2] + 2)
        scoremaximum = debugscorematrix_[i][2] + 2;
      //shift all score about 2 (to get 0, the default score in the debugbuffermatrix is -2 )
      debugscorematrix_[i][2] += 2;
    }
    //to get the intvall [0,1] divide all score to the global maximum
    for (Size i = 0; i < debugscorematrix_.size(); ++i)
    {
      if (debugscorematrix_[i][2] != 0)
        debugscorematrix_[i][2] /= scoremaximum;
    }
    //write the score in a file
    /*
    for (Size i=0; i < debugscorematrix_.size();++i)
    {
        debugbuffermatrix[(UInt)debugscorematrix_[i][0]][(UInt)debugscorematrix_[i][1]]=debugscorematrix_[i][2];
    }
    */
    std::ofstream scorefile;
    scorefile.open("debugscoreheatmap.r", std::ios::trunc);
    /*
    for (Size i=0; i < debugbuffermatrix.size();++i)
    {
        for (Size j=0; j< debugbuffermatrix[i].size(); ++j)
        {
        scorefile<< i << " "<< j << " "<<  debugbuffermatrix[i][j] << std::endl;
        }
    }
    */
    for (Size i = 0; i < debugscorematrix_.size(); ++i)
    {
      scorefile << debugscorematrix_[i][0] << " " << debugscorematrix_[i][1] << " " << debugscorematrix_[i][2] << " " << debugscorematrix_[i][3] << std::endl;
    }
    scorefile.close();

    std::ofstream rscript;
    rscript.open("debugRscript.r", std::ios::trunc);

    rscript << "#Name: LoadFile \n #transfer data from file into a matrix \n #Input: Filename \n #Output Matrix \n LoadFile<-function(fname){\n temp<-read.table(fname); \n temp<-as.matrix(temp); \n return(temp); \n } " << std::endl;
    rscript << "#Name: ScoreHeatmapPlot \n #plot the score in a way of a heatmap \n #Input: Scorematrix \n #Output Heatmap \n ScoreHeatmapPlot<-function(matrix) { \n xcord<-as.vector(matrix[,1]); \n ycord<-as.vector(matrix[,2]); \n color<-rgb(as.vector(matrix[,4]),as.vector(matrix[,3]),0);\n  plot(xcord,ycord,col=color, main =\"Heatplot of scores included the traceback\" , xlab= \" Template-sequence \", ylab=\" Aligned-sequence \", type=\"p\" ,phc=22)\n } \n main<-function(filenamea) { \n a<-Loadfile(filenamea) \n X11() \n ScoreHeatmapPlot(a) \n  " << std::endl;
    rscript.close();
    /*
    float matchmaximum=-999.0;
    float insertmaximum=-999.0;
    for (Size i =0; i< debugmatrix_.size();++i)
    {
        debugbuffermatrix[debugmatrix_[i][0]][debugmatrix_[i][1]]=(float)debugmatrix_[i][2];
        if(matchmaximum <debugmatrix_[i][2]) matchmaximum = (float)debugmatrix_[i][2];
            //debuginsertmatrix[debugmatrix_[i][0]][debugmatrix_[i][1]]=debugmatrix_[i][3];
        if(insertmaximum <debugmatrix_[i][3]) insertmaximum = (float)debugmatrix_[i][3];
            //debugtracebackmatrix[debugmatrix_[i][0]][debugmatrix_[i][1]]=debugmatrix_[i][4];
    }

    //todo option for gnuplot
    myfile<< "#plotting matchmatrix" <<std::endl;
    myfile<< "set multiplot layout 1,1 columnsfirst" << std::endl;
    myfile<< "set title \"Heat Map of the matchmatrix\"  \n "
    "unset key \n"
    "set tic scale 0 \n set palette rgbformula -7,2,-7 \n set cbrange [-999.0:" << matchmaximum <<"] \n set cblabel \"Score\" \n unset cbtics"<< std::endl;
    myfile<< "p \'-\' using 1:2:3 with image" <<std::endl;
    //output matchmatrix
    for (Size i=0; i< debugbuffermatrix.size();++i)
    {
        if(i!=0) myfile << std::endl;
        for (Size j=0; j < debugbuffermatrix[0].size();++j)
        {
        myfile<< i << " " << j << " " << debugbuffermatrix[i][j] << std::endl;
        }
    }
    myfile <<"e"<< std::endl;
    myfile << std::endl;
    std::cout << " complete matchmatrix " << std::endl;
    for (Size i =0; i< debugmatrix_.size();++i)
    {
        debugbuffermatrix[debugmatrix_[i][0]][debugmatrix_[i][1]]=debugmatrix_[i][3];
    }
    myfile<< "set title \"Heat Map of the insertmatrix\"  \n "
    "unset key \n"
    "set tic scale 0 \n set palette rgbformula -7,2,-7 \n set cbrange [-999.0:"<< insertmaximum<<"] \n set cblabel \"Score\" \n unset cbtics"<< std::endl;
    myfile<< "p \'-\' using 1:2:3 with image" <<std::endl;
    for (Size i=0; i< debugbuffermatrix.size();++i)
    {
        if(i!=0) myfile << std::endl;
        for (Size j=0; j < debugbuffermatrix[0].size();++j)
        {
        myfile<< i << " " << j << " " << debugbuffermatrix[i][j] << std::endl;
        }
    }
    myfile <<"e"<< std::endl;
    std::cout << "complete insertmatrix " << std::endl;
    myfile << std::endl;

    myfile<< "set multiplot layout 1,1 columnsfirst \n set title \"Heat Map of the tracebackmatrix\" \n unset key \n set tic scale 0 \n set palette rgbformula -7,2,-7 \n set cbrange [0:5] \n set cblabel \"Score\" \n unset cbtics \n set xrange [0: " << pattern.size()-1<< "] \n set yrange[0:" << tempalign.size()<< "] \n set view map \n"<< std::endl;
    myfile<< "p \'-\' using 1:2:3 with image" <<std::endl;
    for (Size i=0;i <pattern.size();++i)
    {
        for (Size j=0; j<tempalign.size();++j)
        {
        debugbuffermatrix[i][j]=0;
        }
    }
    for (Size i =0; i< debugmatrix_.size();++i)
    {
        float score = 0;
        if(debugmatrix_[i][4] == 0)
        {
        score = 5;
        }
        else if(debugmatrix_[i][4] == 1)
        {
        score = 3;
        }
        else if(debugmatrix_[i][4] == 2)
        {
        score = 1;
        }
        debugbuffermatrix[debugmatrix_[i][0]][debugmatrix_[i][1]]=score;
    }
    for (Size i=0; i< debugbuffermatrix.size();++i)
    {
        if(i!=0) myfile << std::endl;
        for (Size j=0; j < debugbuffermatrix[0].size();++j)
        {
        myfile<< i << " " << j << " " << debugbuffermatrix[i][j] << std::endl;
        }
    }
    myfile <<"e"<< std::endl;
    std::cout << " complete tracematrix " << std::endl;
    myfile << std::endl;

    myfile <<"unset multiplot"<<std::endl;

    for (Size i=0; i<debugmatrix_.size();++i)
    {
        myfile<<debugmatrix_[i][0] << " " << debugmatrix_[i][1] << " " << debugmatrix_[i][4] << std::endl;
    }
    myfile.close();
    */
    debugmatrix_.clear();
    debugtraceback_.clear();
    debugscorematrix_.clear();
  }

  void MapAlignmentAlgorithmSpectrumAlignment::debugscoreDistributionCalculation_(float score)
  {
    Int index = (Int)(score + 0.5);
    scoredistribution_.push_back(index);
  }

  void MapAlignmentAlgorithmSpectrumAlignment::updateMembers_()
  {
    gap_    = (float)param_.getValue("gapcost");
    e_      = (float)param_.getValue("affinegapcost");

    // create spectrum compare functor if it does not yet exist
    if (c1_ == nullptr || c1_->getName() != (String)param_.getValue("scorefunction"))
    {
      c1_ = Factory<PeakSpectrumCompareFunctor>::create((String)param_.getValue("scorefunction"));
    }

    cutoffScore_ = (float)param_.getValue("cutoff_score");
    bucketsize_ = (Int)param_.getValue("bucketsize");
    mismatchscore_ = (float)param_.getValue("mismatchscore");
    anchorPoints_ = (Int)param_.getValue("anchorpoints");

    // this is a percentage, should always be between 0 and 100
    if (anchorPoints_ > 100)
    {
      anchorPoints_ = 100;
    }

    String tmp = (String)param_.getValue("debug");
    debug_ = tmp == "true";
    threshold_ = 1 - cutoffScore_;
  }

}<|MERGE_RESOLUTION|>--- conflicted
+++ resolved
@@ -307,11 +307,7 @@
                 else
                   traceback[i][j] = 0;
               }
-<<<<<<< HEAD
               catch (Exception::OutOfRange& /*e*/)
-=======
-              catch (Exception::OutOfRange&)
->>>>>>> 0dfbfad2
               {
                 throw Exception::OutOfRange(__FILE__, __LINE__, OPENMS_PRETTY_FUNCTION);
               }
