// --------------------------------------------------------------------------
//                   OpenMS -- Open-Source Mass Spectrometry
// --------------------------------------------------------------------------
// Copyright The OpenMS Team -- Eberhard Karls University Tuebingen,
// ETH Zurich, and Freie Universitaet Berlin 2002-2020.
//
// This software is released under a three-clause BSD license:
//  * Redistributions of source code must retain the above copyright
//    notice, this list of conditions and the following disclaimer.
//  * Redistributions in binary form must reproduce the above copyright
//    notice, this list of conditions and the following disclaimer in the
//    documentation and/or other materials provided with the distribution.
//  * Neither the name of any author or any participating institution
//    may be used to endorse or promote products derived from this software
//    without specific prior written permission.
// For a full list of authors, refer to the file AUTHORS.
// --------------------------------------------------------------------------
// THIS SOFTWARE IS PROVIDED BY THE COPYRIGHT HOLDERS AND CONTRIBUTORS "AS IS"
// AND ANY EXPRESS OR IMPLIED WARRANTIES, INCLUDING, BUT NOT LIMITED TO, THE
// IMPLIED WARRANTIES OF MERCHANTABILITY AND FITNESS FOR A PARTICULAR PURPOSE
// ARE DISCLAIMED. IN NO EVENT SHALL ANY OF THE AUTHORS OR THE CONTRIBUTING
// INSTITUTIONS BE LIABLE FOR ANY DIRECT, INDIRECT, INCIDENTAL, SPECIAL,
// EXEMPLARY, OR CONSEQUENTIAL DAMAGES (INCLUDING, BUT NOT LIMITED TO,
// PROCUREMENT OF SUBSTITUTE GOODS OR SERVICES; LOSS OF USE, DATA, OR PROFITS;
// OR BUSINESS INTERRUPTION) HOWEVER CAUSED AND ON ANY THEORY OF LIABILITY,
// WHETHER IN CONTRACT, STRICT LIABILITY, OR TORT (INCLUDING NEGLIGENCE OR
// OTHERWISE) ARISING IN ANY WAY OUT OF THE USE OF THIS SOFTWARE, EVEN IF
// ADVISED OF THE POSSIBILITY OF SUCH DAMAGE.
//
// --------------------------------------------------------------------------
// $Maintainer: Julianus Pfeuffer $
// $Authors: Julianus Pfeuffer $
// --------------------------------------------------------------------------

#include <OpenMS/ANALYSIS/ID/BayesianProteinInferenceAlgorithm.h>
#include <OpenMS/ANALYSIS/ID/MessagePasserFactory.h>
#include <OpenMS/ANALYSIS/ID/FalseDiscoveryRate.h>
#include <OpenMS/ANALYSIS/ID/IDScoreGetterSetter.h>
#include <OpenMS/ANALYSIS/ID/IDBoostGraph.h>
#include <OpenMS/ANALYSIS/ID/IDScoreSwitcherAlgorithm.h>
#include <OpenMS/METADATA/PeptideIdentification.h>
#include <OpenMS/METADATA/ProteinIdentification.h>
#include <OpenMS/METADATA/ExperimentalDesign.h>
#include <OpenMS/DATASTRUCTURES/FASTAContainer.h>
#include <OpenMS/FILTERING/ID/IDFilter.h>
#include <OpenMS/FORMAT/IdXMLFile.h>
#include <OpenMS/CONCEPT/VersionInfo.h>

#include <set>

using namespace std;
using namespace OpenMS::Internal;

namespace OpenMS
{

  /// A functor that specifies what to do on a connected component (IDBoostGraph::FilteredGraph)
  class BayesianProteinInferenceAlgorithm::GraphInferenceFunctor
      //: public std::function<unsigned long(IDBoostGraph::Graph&)>
  {
  public:
    //TODO think about restructuring the passed params (we do not need every param from the BPI class here.
    const Param& param_;
    unsigned int debug_lvl_;
    unsigned long cnt_;

    explicit GraphInferenceFunctor(const Param& param, unsigned int debug_lvl):
        param_(param),
        debug_lvl_(debug_lvl),
        cnt_(0)
    {}

    unsigned long operator() (IDBoostGraph::Graph& fg, unsigned int idx) {
      //TODO do quick bruteforce calculation if the cc is really small?

      // this skips CCs with just peps or prots. We only add edges between different types.
      // and if there were no edges, it would not be a CC.
      if (boost::num_vertices(fg) >= 2)
      {
        unsigned long nrEdges = boost::num_edges(fg);

        // avoid critical sections if not needed
        if (debug_lvl_ > 1)
        {
          // we do not need information about file and line so use LOG_INFO instead
          OPENMS_LOG_INFO << "Running cc " << String(idx) << "...\n";
          OPENMS_LOG_INFO << "CC " << String(idx) << " has " << String(nrEdges) << " edges.\n";
        }

        bool graph_mp_ownership_acquired = false;
        bool update_PSM_probabilities = param_.getValue("update_PSM_probabilities").toBool();
        bool annotate_group_posterior = param_.getValue("annotate_group_probabilities").toBool();
        bool user_defined_priors = param_.getValue("user_defined_priors").toBool();
        bool regularize = param_.getValue("model_parameters:regularize").toBool();
        double pnorm = param_.getValue("loopy_belief_propagation:p_norm_inference");
        if (pnorm <= 0)
        {
          pnorm = std::numeric_limits<double>::infinity();
        }

        MessagePasserFactory<IDBoostGraph::vertex_t> mpf (param_.getValue("model_parameters:pep_emission"),
                                                 param_.getValue("model_parameters:pep_spurious_emission"),
                                                 param_.getValue("model_parameters:prot_prior"),
                                                 pnorm,
                                                 param_.getValue("model_parameters:pep_prior")); // the p used for marginalization: 1 = sum product, inf = max product
        evergreen::BetheInferenceGraphBuilder<IDBoostGraph::vertex_t> bigb;

        IDBoostGraph::Graph::vertex_iterator ui, ui_end;
        boost::tie(ui,ui_end) = boost::vertices(fg);

        // Store the IDs of the nodes for which you want the posteriors in the end
        vector<vector<IDBoostGraph::vertex_t>> posteriorVars;

        // direct neighbors are proteins on the "left" side and peptides on the "right" side
        // TODO Can be sped up using directed graph. Needs some restructuring in IDBoostGraph class first tho.
        vector<IDBoostGraph::vertex_t> in{};
        //std::vector<IDBoostGraph::vertex_t> out{};

        //TODO the try section could in theory be slimmed down a little bit. Start at first use of insertDependency maybe.
        // check performance impact.
        try
        {
          for (; ui != ui_end; ++ui)
          {
            IDBoostGraph::Graph::adjacency_iterator nbIt, nbIt_end;
            boost::tie(nbIt, nbIt_end) = boost::adjacent_vertices(*ui, fg);

            in.clear();
            //out.clear(); // we dont need out edges currently

            for (; nbIt != nbIt_end; ++nbIt)
            {
              if (fg[*nbIt].which() < fg[*ui].which())
              {
                in.push_back(*nbIt);
              }
              /*else
              {
                out.push_back(*nbIt);
              }*/
            }

            //TODO introduce an enum for the types to make it more clear.
            //Or use the static_visitor pattern: You have to pass the vertex with its neighbors as a second arg though.

            if (fg[*ui].which() == 6) // pep hit = psm
            {
              if (regularize)
              {
                bigb.insert_dependency(mpf.createRegularizingSumEvidenceFactor(boost::get<PeptideHit *>(fg[*ui])
                                                                                   ->getPeptideEvidences().size(), in[0], *ui));
              }
              else
              {
                bigb.insert_dependency(mpf.createSumEvidenceFactor(boost::get<PeptideHit *>(fg[*ui])
                                                                                   ->getPeptideEvidences().size(), in[0], *ui));
              }

              bigb.insert_dependency(mpf.createPeptideEvidenceFactor(*ui,
                                                                     boost::get<PeptideHit *>(fg[*ui])->getScore()));
              if (update_PSM_probabilities)
              {
                posteriorVars.push_back({*ui});
              }
            }
            else if (fg[*ui].which() == 2) // pep group
            {
              bigb.insert_dependency(mpf.createPeptideProbabilisticAdderFactor(in, *ui));
            }
            else if (fg[*ui].which() == 1) // prot group
            {
              bigb.insert_dependency(mpf.createPeptideProbabilisticAdderFactor(in, *ui));
              if (annotate_group_posterior)
              {
                posteriorVars.push_back({*ui});
              }
            }
            else if (fg[*ui].which() == 0) // prot
            {
              //TODO modify createProteinFactor to start with a modified prior based on the number of missing
              // peptides (later tweak to include conditional prob. for that peptide
              if (user_defined_priors)
              {
                bigb.insert_dependency(mpf.createProteinFactor(*ui,
                                                               (double) boost::get<ProteinHit *>(fg[*ui])
                                                                   ->getMetaValue("Prior")));
              }
              else
              {
                bigb.insert_dependency(mpf.createProteinFactor(*ui));
              }
              posteriorVars.push_back({*ui});
            }
          }

          // create factor graph for Bayesian network
          evergreen::InferenceGraph <IDBoostGraph::vertex_t> ig = bigb.to_graph();
          graph_mp_ownership_acquired = true;

          unsigned long maxMessages = param_
              .getValue("loopy_belief_propagation:max_nr_iterations");
          double initDampeningLambda = param_
              .getValue("loopy_belief_propagation:dampening_lambda");
          double initConvergenceThreshold = param_.getValue(
              "loopy_belief_propagation:convergence_threshold");
          String scheduler_type = param_.getValue(
              "loopy_belief_propagation:scheduling_type");

          evergreen::Scheduler<IDBoostGraph::vertex_t>* scheduler;
          if (scheduler_type == "priority")
          {
             scheduler =
                new evergreen::PriorityScheduler<IDBoostGraph::vertex_t>(initDampeningLambda,
                                                                     initConvergenceThreshold,
                                                                     maxMessages);
          }
          else if (scheduler_type == "subtree")
          {
            scheduler =
                new evergreen::RandomSubtreeScheduler<IDBoostGraph::vertex_t>(initDampeningLambda,
                                                                          initConvergenceThreshold,
                                                                          maxMessages);
          }
          else if (scheduler_type == "fifo")
          {
            scheduler =
                new evergreen::FIFOScheduler<IDBoostGraph::vertex_t>(initDampeningLambda,
                                                                 initConvergenceThreshold,
                                                                 maxMessages);
          }
          else
          {
            scheduler =
                new evergreen::PriorityScheduler<IDBoostGraph::vertex_t>(initDampeningLambda,
                                                                     initConvergenceThreshold,
                                                                     maxMessages);
          }
          scheduler->add_ab_initio_edges(ig);

          evergreen::BeliefPropagationInferenceEngine<IDBoostGraph::vertex_t> bpie(*scheduler, ig);

          vector<evergreen::LabeledPMF<IDBoostGraph::vertex_t>> posteriorFactors;
          unsigned long nrEdgesSq = nrEdges*nrEdges;
          if (maxMessages < nrEdgesSq * 3ul)
          {
            posteriorFactors = bpie.estimate_posteriors_in_steps(posteriorVars,
            {
                std::make_tuple(maxMessages, initDampeningLambda, initConvergenceThreshold)});
          }
          else
          {
            posteriorFactors = bpie.estimate_posteriors_in_steps(posteriorVars,
            {
                std::make_tuple(std::max<unsigned long>(10000ul, nrEdgesSq*2ul), initDampeningLambda, initConvergenceThreshold),
                std::make_tuple(nrEdgesSq, std::min(0.49,initDampeningLambda*10), std::min(0.01,initConvergenceThreshold*10)),
                std::make_tuple(nrEdgesSq/2ul, std::min(0.49,initDampeningLambda*100), std::min(0.01,initConvergenceThreshold*100))
            });
          }

          // TODO move the writing of statistics from IDBoostGraph here and write more stats
          //  like nr messages and failure/success
          unsigned long nrMessagesNeeded = bpie.getNrMessagesPassed();

          for (auto const &posteriorFactor : posteriorFactors)
          {
            double posterior = 1.0;
            IDBoostGraph::SetPosteriorVisitor pv;
            IDBoostGraph::vertex_t nodeId = posteriorFactor.ordered_variables()[0];
            const evergreen::PMF &pmf = posteriorFactor.pmf();
            // If Index 0 is in the range of this result PMFFactor its probability is non-zero
            // and the prob of presence is 1-P(p=0). Important in multi-value factors like protein groups.
            if (0 >= pmf.first_support()[0] && 0 <= pmf.last_support()[0])
            {
              posterior = 1. - pmf.table()[0ul];
            }
            auto bound_visitor = std::bind(pv, std::placeholders::_1, posterior);
            boost::apply_visitor(bound_visitor, fg[nodeId]);
          }

          // avoid critical sections if not needed
          if (debug_lvl_ > 1)
          {
            // we do not need information about file and line so use LOG_INFO instead
            OPENMS_LOG_INFO << "Finished cc " << String(idx) << "after " << String(nrMessagesNeeded) << " messages\n";
          }

          //TODO we could write out/save the posteriors here,
          // so we can easily read them later for the best params of the grid search
          return nrMessagesNeeded;
        }
        catch (const std::runtime_error& /*e*/)
        {
          //TODO print failing component and implement the following options
          // 1) Leave posteriors (e.g. if Percolator was ran before. Make sure they are PPs not PEPs)
          // 2) set posteriors to priors (implicitly done right now)
          // 3) try another type of inference on that connected component. Different scheduler,
          //    different extreme probabilities or maybe best: trivial aggregation-based inference.
          // 4) Cancelling this and all other threads/ the loop and call this set of parameters invalid

          //For now we just warn and continue with the rest of the iterations. Might still be a valid run.

          // Graph builder needs to build otherwise it leaks memory.
          if (!graph_mp_ownership_acquired) bigb.to_graph();

          if (debug_lvl_ > 2)
          {
            std::ofstream ofs;
            ofs.open ("failed_cc_a"+ String(param_.getValue("model_parameters:pep_emission")) +
                "_b" + String(param_.getValue("model_parameters:pep_spurious_emission")) + "_g" +
                String(param_.getValue("model_parameters:prot_prior")) + "_c" +
                String(param_.getValue("model_parameters:pep_prior")) + "_p" + String(pnorm) + "_"
                + String(idx) + ".dot"
                , std::ofstream::out);
            IDBoostGraph::printGraph(ofs, fg);
            //TODO print graph with peptide probabilities to see which evidences cause problems with which params
          }
<<<<<<< HEAD
          OPENMS_LOG_WARN << "Warning: Loopy belief propagation encountered a problem in a connected component. Skipping"
=======
          std::cout << "Warning: Loopy belief propagation encountered a problem in connected component. Skipping"
>>>>>>> 3ab2d355
                      " inference there." << std::endl;
          return 0;
        }
      }
      else
      {
        OPENMS_LOG_WARN << "Skipped cc with only one type (proteins or peptides)" << std::endl;
        return 0;
      }
    }
  };

  /// A functor that specifies what to do on a connected component with additional layers (i.e. implicitly extended
  /// graph. @TODO static type checking
  class BayesianProteinInferenceAlgorithm::ExtendedGraphInferenceFunctor
     //: public std::function<unsigned long(IDBoostGraph::Graph&)>
  {
  public:
    const Param& param_;

    explicit ExtendedGraphInferenceFunctor(const Param& param):
        param_(param)
    {}

    unsigned long operator() (IDBoostGraph::Graph& fg, unsigned int /*idx*/) {
      //TODO do quick bruteforce calculation if the cc is really small
      //TODO make use of idx

      double pnorm = param_.getValue("loopy_belief_propagation:p_norm_inference");
      if (pnorm <= 0)
      {
        pnorm = std::numeric_limits<double>::infinity();
      }

      // this skips CCs with just peps or prots. We only add edges between different types.
      // and if there were no edges, it would not be a CC.
      if (boost::num_vertices(fg) >= 2)
      {
        MessagePasserFactory<IDBoostGraph::vertex_t> mpf (param_.getValue("model_parameters:pep_emission"),
                                                 param_.getValue("model_parameters:pep_spurious_emission"),
                                                 param_.getValue("model_parameters:prot_prior"),
                                                 pnorm,
                                                 param_.getValue("model_parameters:pep_prior")); // the p used for marginalization: 1 = sum product, inf = max product

        evergreen::BetheInferenceGraphBuilder<IDBoostGraph::vertex_t> bigb;

        IDBoostGraph::Graph::vertex_iterator ui, ui_end;
        boost::tie(ui,ui_end) = boost::vertices(fg);

        // Store the IDs of the nodes for which you want the posteriors in the end (usually at least proteins)
        // Maybe later peptides (e.g. for an iterative procedure)
        vector<vector<IDBoostGraph::vertex_t>> posteriorVars;

        // direct neighbors are proteins on the "left" side and peptides on the "right" side
        // TODO can be sped up using directed graph. Requires some restructuring first.
        std::vector<IDBoostGraph::vertex_t> in{};
        //std::vector<IDBoostGraph::vertex_t> out{};

        //TODO the try section could in theory be slimmed down a little bit. First use of insertDependency maybe.
        // check performance impact.
        try
        {
          for (; ui != ui_end; ++ui)
          {
            IDBoostGraph::Graph::adjacency_iterator nbIt, nbIt_end;
            boost::tie(nbIt, nbIt_end) = boost::adjacent_vertices(*ui, fg);

            in.clear();
            //out.clear(); // we dont need out edges currently

            for (; nbIt != nbIt_end; ++nbIt)
            {
              if (fg[*nbIt].which() < fg[*ui].which())
              {
                in.push_back(*nbIt);
              }
              /*else
              {
                out.push_back(*nbIt);
              }*/
            }

            //TODO introduce an enum for the types to make it more clear.
            //Or use the static_visitor pattern: You have to pass the vertex with its neighbors as a second arg though.

            if (fg[*ui].which() == 6) // pep hit = psm
            {
              bigb.insert_dependency(mpf.createSumEvidenceFactor(boost::get<PeptideHit*>(fg[*ui])->getPeptideEvidences().size(), in[0], *ui));
              bigb.insert_dependency(mpf.createPeptideEvidenceFactor(*ui, boost::get<PeptideHit*>(fg[*ui])->getScore()));
            }
            else if (fg[*ui].which() == 2) // pep group
            {
              bigb.insert_dependency(mpf.createPeptideProbabilisticAdderFactor(in, *ui));
            }
            else if (fg[*ui].which() == 1) // prot group
            {
              bigb.insert_dependency(mpf.createPeptideProbabilisticAdderFactor(in, *ui));
            }
            else if (fg[*ui].which() == 0) // prot
            {
              //TODO allow an already present prior probability here
              //TODO modify createProteinFactor to start with a modified prior based on the number of missing
              // peptides (later tweak to include conditional prob. for that peptide
              bigb.insert_dependency(mpf.createProteinFactor(*ui));
              posteriorVars.push_back({*ui});
            }
          }

          // create factor graph for Bayesian network
          evergreen::InferenceGraph<IDBoostGraph::vertex_t> ig = bigb.to_graph();

          //TODO parametrize the type of scheduler.
          evergreen::PriorityScheduler<IDBoostGraph::vertex_t> scheduler(param_.getValue("loopy_belief_propagation:dampening_lambda"),
                                                     param_.getValue("loopy_belief_propagation:convergence_threshold"),
                                                     param_.getValue("loopy_belief_propagation:max_nr_iterations"));
          scheduler.add_ab_initio_edges(ig);

          evergreen::BeliefPropagationInferenceEngine<IDBoostGraph::vertex_t> bpie(scheduler, ig);

          auto posteriorFactors = bpie.estimate_posteriors(posteriorVars);

          //TODO you could also save the indices of the peptides here and request + update their posteriors, too.
          for (auto const &posteriorFactor : posteriorFactors)
          {
            double posterior = 0.0;
            IDBoostGraph::SetPosteriorVisitor pv;
            unsigned long nodeId = posteriorFactor.ordered_variables()[0];
            const evergreen::PMF &pmf = posteriorFactor.pmf();
            // If Index 1 is in the range of this result PMFFactor it is non-zero
            if (1 >= pmf.first_support()[0] && 1 <= pmf.last_support()[0])
            {
              posterior = pmf.table()[1 - pmf.first_support()[0]];
            }
            auto bound_visitor = std::bind(pv, std::placeholders::_1, posterior);
            boost::apply_visitor(bound_visitor, fg[nodeId]);
          }
          //TODO update to use actual nr of messages
          return 1;
        }
        catch (const std::runtime_error& /*e*/)
        {
          //TODO print failing component
          // set posteriors to priors or try another type of inference?
          // Think about cancelling all other threads/ the loop
          //For now we just warn and continue with the rest of the iterations. Might still be a valid run.

          // Graph builder needs to build otherwise it leaks memory.
          bigb.to_graph();
          std::cout << "Warning: Loopy belief propagation encountered a problem in a connected component. Skipping"
                      "inference there." << std::endl;
          return 0;
        }
        //TODO we could write out the posteriors here, so we can easily read them for the best params of the grid search
      }
      else
      {
        std::cout << "Skipped cc with only one type (proteins or peptides)" << std::endl;
        return 0;
      }
    }
  };

  struct BayesianProteinInferenceAlgorithm::GridSearchEvaluator
  {
    Param& param_;
    IDBoostGraph& ibg_;
    const unsigned int debug_lvl_;

    explicit GridSearchEvaluator(Param& param, IDBoostGraph& ibg, unsigned int debug_lvl):
        param_(param),
        ibg_(ibg),
        debug_lvl_(debug_lvl)
    {}

    double operator() (double alpha, double beta, double gamma)
    {
      OPENMS_LOG_INFO << "Evaluating: " << alpha << " " << beta << " " << gamma << std::endl;
      if (beta - alpha >= 0.3 && alpha + beta <= 1.0)
      {
        OPENMS_LOG_INFO << "Skipping improbable parameter combination.. " << std::endl;
        return 0.;
      }
      param_.setValue("model_parameters:prot_prior", gamma);
      param_.setValue("model_parameters:pep_emission", alpha);
      param_.setValue("model_parameters:pep_spurious_emission", beta);
      GraphInferenceFunctor gif {param_, debug_lvl_};
      ibg_.applyFunctorOnCCs(gif);

      FalseDiscoveryRate fdr;
      if (param_.getValue("annotate_group_probabilities").toBool())
      {
        ScoreToTgtDecLabelPairs scores_and_tgt_fraction{};
        ibg_.getProteinGroupScoresAndTgtFraction(scores_and_tgt_fraction);
        fdr.applyEvaluateProteinIDs(scores_and_tgt_fraction, 1.0, 100, static_cast<double>(param_.getValue("param_optimize:aucweight")));
      }
      Param fdrparam = fdr.getParameters();
      fdrparam.setValue("conservative",param_.getValue("param_optimize:conservative_fdr"));
      fdrparam.setValue("add_decoy_proteins","true");
      fdr.setParameters(fdrparam);
      return fdr.applyEvaluateProteinIDs(ibg_.getProteinIDs(), 1.0, 100, static_cast<double>(param_.getValue("param_optimize:aucweight")));
    }
  };


  BayesianProteinInferenceAlgorithm::BayesianProteinInferenceAlgorithm(unsigned int debug_lvl) :
      DefaultParamHandler("BayesianProteinInferenceAlgorithm"),
      ProgressLogger(),
      debug_lvl_(debug_lvl)
  {
    // set default parameter values

    /* More parameter TODOs:
     * - grid search settings: e.g. fine, coarse, prob. threshold, lower convergence crit., own lists
     * - use own groups (and regularize)
     * - multiple runs
     * - what to do about multiple charge states or modded peptides
     * - use add. pep. infos (rt, ms1dev)
     * - add dependencies on peptides in same feature and psms to same peptide (so that there is competition)
     * - option to write graphfile?
     */
    /*
    defaults_.setValue("combine_indist_groups",
                       "false",
                       "Combine indistinguishable protein groups beforehand to only perform inference on them (probability for the whole group = is ANY of them present).");*/

    defaults_.setValue("psm_probability_cutoff",
                          0.001,
                          "Remove PSMs with probabilities less than this cutoff");
    defaults_.setMinFloat("psm_probability_cutoff", 0.0);
    defaults_.setMaxFloat("psm_probability_cutoff", 1.0);

    defaults_.setValue("top_PSMs",
                       1,
                       "Consider only top X PSMs per spectrum. 0 considers all.");
    defaults_.setMinInt("top_PSMs", 0);

    defaults_.setValue("update_PSM_probabilities",
                       "true",
                       "(Experimental:) Update PSM probabilities with their posteriors under consideration of the protein probabilities.");
    defaults_.setValidStrings("update_PSM_probabilities", {"true","false"});

    defaults_.setValue("user_defined_priors",
                       "false",
                       "(Experimental:) Uses the current protein scores as user-defined priors.");
    defaults_.setValidStrings("user_defined_priors", {"true","false"});

    defaults_.setValue("annotate_group_probabilities",
                       "true",
                       "Annotates group probabilities for indistinguishable protein groups (indistinguishable by "
                       "experimentally observed PSMs).");
    defaults_.setValidStrings("annotate_group_probabilities", {"true","false"});

    defaults_.setValue("use_ids_outside_features",
                       "false",
                       "(Only consensusXML) Also use IDs without associated features for inference?");
    defaults_.setValidStrings("use_ids_outside_features", {"true","false"});

    defaults_.addSection("model_parameters","Model parameters for the Bayesian network");

    defaults_.setValue("model_parameters:prot_prior",
                       -1.,
                       "Protein prior probability ('gamma' parameter). Negative values enable grid search for this param.");
    defaults_.setMinFloat("model_parameters:prot_prior", -1.0);
    defaults_.setMaxFloat("model_parameters:prot_prior", 1.0);

    defaults_.setValue("model_parameters:pep_emission",
                       -1.,
                       "Peptide emission probability ('alpha' parameter). Negative values enable grid search for this param.");
    defaults_.setMinFloat("model_parameters:pep_emission", -1.0);
    defaults_.setMaxFloat("model_parameters:pep_emission", 1.0);

    defaults_.setValue("model_parameters:pep_spurious_emission",
                       -1.,
                       "Spurious peptide identification probability ('beta' parameter)."
                       " Usually much smaller than emission from proteins. "
                       "Negative values enable grid search for this param.");
    defaults_.setMinFloat("model_parameters:pep_spurious_emission", -1.0);
    defaults_.setMaxFloat("model_parameters:pep_spurious_emission", 1.0);

    defaults_.setValue("model_parameters:pep_prior",
                       0.1,
                       "Peptide prior probability (experimental, should be covered by combinations of the other params).");
    defaults_.setMinFloat("model_parameters:pep_prior", 0.0);
    defaults_.setMaxFloat("model_parameters:pep_prior", 1.0);

    defaults_.setValue("model_parameters:regularize",
                       "false",
                       "Regularize the number of proteins that produce a peptide together (experimental, should be activated when using higher p-norms).");
    defaults_.setValidStrings("model_parameters:regularize",{"true","false"});

    defaults_.setValue("model_parameters:extended_model",
                       "false",
                       "Uses information from different peptidoforms also across runs"
                       " (automatically activated if an experimental design is given!)");
    defaults_.setValidStrings("model_parameters:extended_model", {"true","false"});

    defaults_.addSection("loopy_belief_propagation","Settings for the loopy belief propagation algorithm.");

    defaults_.setValue("loopy_belief_propagation:scheduling_type",
                       "priority",
                       "(Not used yet) How to pick the next message:"
                           " priority = based on difference to last message (higher = more important)."
                           " fifo = first in first out."
                           " subtree = message passing follows a random spanning tree in each iteration");
    defaults_.setValidStrings("loopy_belief_propagation:scheduling_type", {"priority","fifo","subtree"});

    //TODO not yet implemented
/*    defaults_.setValue("loopy_belief_propagation:message_difference",
                       "MSE",
                       "How to calculate the difference of distributions in updated messages.");
    defaults_.setValidStrings("loopy_belief_propagation:message_difference", {"MSE"});*/
    defaults_.setValue("loopy_belief_propagation:convergence_threshold",
                       1e-5,
                       "Initial threshold under which MSE difference a message is considered to be converged.");
    defaults_.setMinFloat("loopy_belief_propagation:convergence_threshold", 1e-9);
    defaults_.setMaxFloat("loopy_belief_propagation:convergence_threshold", 1.0);

    defaults_.setValue("loopy_belief_propagation:dampening_lambda",
                       1e-3,
                       "Initial value for how strongly should messages be updated in each step. "
                           "0 = new message overwrites old completely (no dampening; only recommended for trees),"
                           "0.5 = equal contribution of old and new message (stay below that),"
                           "In-between it will be a convex combination of both. Prevents oscillations but hinders convergence.");
    defaults_.setMinFloat("loopy_belief_propagation:dampening_lambda", 0.0);
    defaults_.setMaxFloat("loopy_belief_propagation:dampening_lambda", 0.49999);

    defaults_.setValue("loopy_belief_propagation:max_nr_iterations",
                       (1ul<<31)-1,
                       "(Usually auto-determined by estimated but you can set a hard limit here)."
                       " If not all messages converge, how many iterations should be done at max per connected component?");
    //I think restricting does not work because it only works for type Int (= int), not unsigned long
    //defaults_.setMinInt("loopy_belief_propagation:max_nr_iterations", 10);

    defaults_.setValue("loopy_belief_propagation:p_norm_inference",
                       1.0,
                       "P-norm used for marginalization of multidimensional factors. "
                       "1 == sum-product inference (all configurations vote equally) (default),"
                       "<= 0 == infinity = max-product inference (only best configurations propagate)"
                       "The higher the value the more important high probability configurations get."
                       );

    defaults_.addSection("param_optimize","Settings for the parameter optimization.");
    defaults_.setValue("param_optimize:aucweight",
                       0.3,
                       "How important is target decoy AUC vs calibration of the posteriors?"
                       " 0 = maximize calibration only,"
                       " 1 = maximize AUC only,"
                       " between = convex combination.");
    defaults_.setMinFloat("param_optimize:aucweight", 0.0);
    defaults_.setMaxFloat("param_optimize:aucweight", 1.0);

    defaults_.setValue("param_optimize:conservative_fdr",
                          "true",
                          "Use (D+1)/(T) instead of (D+1)/(T+D) for parameter estimation.");
    defaults_.setValidStrings("param_optimize:conservative_fdr", {"true","false"});

    defaults_.setValue("param_optimize:regularized_fdr",
                       "true",
                       "Use a regularized FDR for proteins without unique peptides.");
    defaults_.setValidStrings("param_optimize:regularized_fdr", {"true","false"});


    // write defaults into Param object param_
    defaultsToParam_();
    updateMembers_();
   }

  void BayesianProteinInferenceAlgorithm::updateMembers_()
  {
    //Note: the following lambda function can be changed, e.g. when we want to do a extremum removal etc. beforehand
    /*
    double min_nonnull_obs_probability = getDoubleOption_("min_psms_extreme_probability");
    double max_nonone_obs_probability = getDoubleOption_("max_psms_extreme_probability");
    // Currently unused
    bool datadependent_extrema_removal = false;
    if (datadependent_extrema_removal)
    {
      pair<double,double> minmax = checkExtremePSMScores_(mergedpeps);
      min_nonnull_obs_probability = minmax.first;
      max_nonone_obs_probability = minmax.second;
    }

    if (min_nonnull_obs_probability > 0.0 || max_nonone_obs_probability < 1.0 )
    {
      removeExtremeValues_(mergedpeps, min_nonnull_obs_probability, max_nonone_obs_probability);
    }
    */
    //TODO also convert potential PEPs to PPs in ProteinHits? In case you want to use them as priors or
    // emergency posteriors?
    //TODO test performance of getting the probability cutoff everytime vs capture free lambda
    double probability_cutoff = param_.getValue("psm_probability_cutoff");
    checkConvertAndFilterPepHits_ = [probability_cutoff](PeptideIdentification &pep_id/*, const String& run_id*/)
    {
      //if (pep_id.getIdentifier() == run_id)
      //{
      String score_l = pep_id.getScoreType();
      score_l = score_l.toLower();
      if (score_l == "pep" || score_l == "posterior error probability" || score_l == "ms:1001493")
      {
        for (auto &pep_hit : pep_id.getHits())
        {
          double newScore = 1. - pep_hit.getScore();
          pep_hit.setScore(newScore);
        }
        pep_id.setScoreType("Posterior Probability");
        pep_id.setHigherScoreBetter(true);
        //TODO remove hits "on-the-go"?
        IDFilter::removeMatchingItems(pep_id.getHits(),
                                      [&probability_cutoff](PeptideHit &hit)
                                      { return hit.getScore() < probability_cutoff; });
      }
      else
      {
        if (score_l != "Posterior Probability")
        {
          throw OpenMS::Exception::InvalidParameter(
              __FILE__,
              __LINE__,
              OPENMS_PRETTY_FUNCTION,
              "Epifany needs Posterior (Error) Probabilities in the Peptide Hits. Use Percolator with PEP score"
              " or run IDPosteriorErrorProbability first.");
        }
      }
      //}
    };
  }

  void BayesianProteinInferenceAlgorithm::setScoreTypeAndSettings_(ProteinIdentification& proteinIDs)
  {
    proteinIDs.setScoreType("Posterior Probability");
    proteinIDs.setInferenceEngine("Epifany");
    proteinIDs.setInferenceEngineVersion(VersionInfo::getVersion());
    proteinIDs.setHigherScoreBetter(true);
  }

  void BayesianProteinInferenceAlgorithm::inferPosteriorProbabilities(
      ConsensusMap& cmap,
      bool greedy_group_resolution, // TODO probably better to add it as a Param
      boost::optional<const ExperimentalDesign> exp_des)
  {
    IDScoreSwitcherAlgorithm switcher;
    Size counter(0);
    try
    {
      switcher.switchToGeneralScoreType(cmap, IDScoreSwitcherAlgorithm::ScoreType::PEP, counter);
    }
    catch (OpenMS::Exception::MissingInformation& e)
    {
      throw OpenMS::Exception::MissingInformation(
          __FILE__,
          __LINE__,
          OPENMS_PRETTY_FUNCTION,
          "Epifany needs Posterior Error Probabilities in the Peptide Hits. Use Percolator with PEP score"
          " or run IDPosteriorErrorProbability first.");
    }


    //TODO BIG filtering needs to account for run info if used
    cmap.applyFunctionOnPeptideIDs(checkConvertAndFilterPepHits_);
    //TODO BIG filter empty PeptideIDs and proteins afterwards
    bool user_defined_priors = param_.getValue("user_defined_priors").toBool();
    bool use_unannotated_ids = param_.getValue("use_ids_outside_features").toBool();
    bool use_run_info = param_.getValue("model_parameters:extended_model").toBool();
    Size nr_top_psms = static_cast<Size>(param_.getValue("top_PSMs"));

    FalseDiscoveryRate pepFDR;
    Param p = pepFDR.getParameters();

    // I think it is best to always use the best PSM only for comparing PSM FDR before-after
    // since inference might change the ranking.
    p.setValue("use_all_hits", "false");
    pepFDR.setParameters(p);

    vector<ProteinIdentification>& proteinIDs = cmap.getProteinIdentifications();
    if (proteinIDs.size() == 1) // could be merged with the general case, but we can save the runid lookup here.
    {
      // Save current scores as priors if requested
      if (user_defined_priors)
      {
        // Save current protein score into a metaValue
        for (auto& prot_hit : proteinIDs[0].getHits())
        {
          prot_hit.setMetaValue("Prior", prot_hit.getScore());
        }
      }

      // TODO try to calc AUC partial only (e.g. up to 5% FDR)
      OPENMS_LOG_INFO << "Peptide FDR AUC before protein inference: " << pepFDR.rocN(cmap, 0) << std::endl;

      setScoreTypeAndSettings_(proteinIDs[0]);
      IDBoostGraph ibg(proteinIDs[0], cmap, nr_top_psms, use_run_info, use_unannotated_ids, exp_des);
      inferPosteriorProbabilities_(ibg);
      if (greedy_group_resolution) ibg.resolveGraphPeptideCentric(true);

      OPENMS_LOG_INFO << "Peptide FDR AUC after protein inference: " << pepFDR.rocN(cmap, 0) << std::endl;
    }
    else if (cmap.getProteinIdentifications().size() > 1)
    {
      for (auto& proteinID : cmap.getProteinIdentifications())
      {
        // Save current scores as priors if requested
        if (user_defined_priors)
        {
          // Save current protein score into a metaValue
          for (auto& prot_hit : proteinID.getHits())
          {
            prot_hit.setMetaValue("Prior", prot_hit.getScore());
          }
        }

        //TODO try to calc AUC partial only (e.g. up to 5% FDR)
        OPENMS_LOG_INFO << "Peptide FDR AUC before protein inference: " << pepFDR.rocN(cmap, 0, proteinID.getIdentifier()) << std::endl;

        setScoreTypeAndSettings_(proteinID);
        IDBoostGraph ibg(proteinID, cmap, nr_top_psms, use_run_info, use_unannotated_ids);
        inferPosteriorProbabilities_(ibg);
        if (greedy_group_resolution) ibg.resolveGraphPeptideCentric(true);

        OPENMS_LOG_INFO << "Peptide FDR AUC after protein inference: " << pepFDR.rocN(cmap, 0, proteinID.getIdentifier()) << std::endl;
      }
    }
  }

  void BayesianProteinInferenceAlgorithm::inferPosteriorProbabilities_(
      IDBoostGraph& ibg)
  {
    bool use_run_info = param_.getValue("model_parameters:extended_model").toBool();

    ibg.computeConnectedComponents();
    ibg.clusterIndistProteinsAndPeptides();

    vector<double> gamma_search;
    vector<double> beta_search;
    vector<double> alpha_search;
    GridSearch<double,double,double> gs = initGridSearchFromParams_(alpha_search, beta_search, gamma_search);

    std::array<size_t, 3> bestParams{{0, 0, 0}};

    //Save initial settings and deactivate certain features to save time during grid search and to not
    // interfere with later runs.
    // TODO We could think about optimizing PSM FDR as another goal though.
    bool update_PSM_probabilities = param_.getValue("update_PSM_probabilities").toBool();
    param_.setValue("update_PSM_probabilities","false");

    bool annotate_group_posteriors = param_.getValue("annotate_group_probabilities").toBool();
    param_.setValue("annotate_group_probabilities","false");

    //TODO run grid search on reduced graph? Then make sure, untouched protein/peps do not affect evaluation results.
    //TODO if not, think about storing results temporary (file? mem?) and only keep the best in the end
    //TODO think about running grid search on the small CCs only (maybe it's enough)
    if (gs.getNrCombos() > 1)
    {
     OPENMS_LOG_INFO << "Testing " << gs.getNrCombos() << " param combinations." << std::endl;
      /*double res =*/ gs.evaluate(GridSearchEvaluator(param_, ibg, debug_lvl_), -1.0, bestParams);
    }
    else
    {
     OPENMS_LOG_INFO << "Only one combination specified: Skipping grid search." << std::endl;
    }

    double bestGamma = gamma_search[bestParams[2]];
    double bestBeta = beta_search[bestParams[1]];
    double bestAlpha = alpha_search[bestParams[0]];
    OPENMS_LOG_INFO << "Best params found at a=" << bestAlpha << ", b=" << bestBeta << ", g=" << bestGamma << std::endl;
    OPENMS_LOG_INFO << "Running with best parameters:" << std::endl;
    param_.setValue("model_parameters:prot_prior", bestGamma);
    param_.setValue("model_parameters:pep_emission", bestAlpha);
    param_.setValue("model_parameters:pep_spurious_emission", bestBeta);
    // Reset original values for those two options
    param_.setValue("update_PSM_probabilities", update_PSM_probabilities ? "true" : "false");
    param_.setValue("annotate_group_probabilities", annotate_group_posteriors ? "true" : "false");

    if (!use_run_info)
    {
      GraphInferenceFunctor gif {param_, debug_lvl_};
      ibg.applyFunctorOnCCs(gif);
    }
    else
    {
      //TODO under construction
      ExtendedGraphInferenceFunctor gif {param_};
      ibg.applyFunctorOnCCs(gif);
    }

    //uses the existing protein group nodes in the graph
    ibg.annotateIndistProteins(true);
  }

  GridSearch<double,double,double> BayesianProteinInferenceAlgorithm::initGridSearchFromParams_(
      vector<double>& alpha_search,
      vector<double>& beta_search,
      vector<double>& gamma_search
      )
  {
    // Do not expand gamma_search when user_defined_priors is on. Would be unused.
    double alpha = param_.getValue("model_parameters:pep_emission");
    double beta = param_.getValue("model_parameters:pep_spurious_emission");
    double gamma = param_.getValue("model_parameters:prot_prior");

    if (gamma > 1.0 || gamma < 0.0)
    {
      gamma_search = {0.2, 0.5, 0.7};
    }
    else
    {
      gamma_search = {gamma};
    }
    if (beta > 1.0 || beta < 0.0)
    {
      beta_search = {0.01, 0.2, 0.4};
    }
    else
    {
      beta_search = {beta};
    }
    if (alpha > 1.0 || alpha < 0.0)
    {
      alpha_search = {0.1, 0.25, 0.5, 0.65, 0.8};
    }
    else
    {
      alpha_search = {alpha};
    }

    return GridSearch<double,double,double>{alpha_search, beta_search, gamma_search};
  }

  void BayesianProteinInferenceAlgorithm::inferPosteriorProbabilities(
      std::vector<ProteinIdentification>& proteinIDs,
      std::vector<PeptideIdentification>& peptideIDs,
      boost::optional<const ExperimentalDesign> exp_des)
  {
    //TODO The following is a sketch to think about how to include missing peptides
    // Requirement: Datastructures for peptides first
    // Options:
    // - Require annotation from peptideindexer
    // - Require sequence from peptideindexer
    // - Require fasta file and annotate here
    /*
    // get enzyme settings from peptideID
    const DigestionEnzymeProtein enzyme = proteinIDs[0].getSearchParameters().digestion_enzyme;
    Size missed_cleavages = proteinIDs[0].getSearchParameters().missed_cleavages;
    EnzymaticDigestion ed{};
    ed.setEnzyme(&enzyme);
    ed.setMissedCleavages(missed_cleavages);

    std::vector<StringView> tempDigests{};
    // if not annotated, assign max nr of digests
    for (auto& protein : proteinIDs[0].getHits())
    {
      // check for existing max nr peptides metavalue annotation
      if (!protein.metaValueExists("missingTheorDigests"))
      {
        if(!protein.getSequence().empty())
        {
          tempDigests.clear();
          //TODO check which peptide lengths we should support. Parameter?
          //Size nrDiscarded =
          ed.digestUnmodified(protein.getSequence(), tempDigests);
          //TODO add the discarded digestions products, too?
          protein.setMetaValue("missingTheorDigests", tempDigests.size());
        }
        else
        {
          //TODO Exception
          std::cerr << "Protein sequence not annotated" << std::endl;
        }
      }
    }*/

    //TODO actually loop over all proteinID runs.
    if (proteinIDs.size() > 1)
    {
      OPENMS_LOG_WARN << "Warning: more than one protein identification run provided for inference. Only "
                         "the first will be processed for now." << std::endl;
    }

    // groups will be reannotated
    proteinIDs[0].getIndistinguishableProteins().clear();

    bool use_run_info = param_.getValue("model_parameters:extended_model").toBool();

    //TODO BIG filtering needs to account for run info if only a subset is to be processed!
    std::for_each(peptideIDs.begin(), peptideIDs.end(), checkConvertAndFilterPepHits_);
    IDFilter::removeEmptyIdentifications(peptideIDs);

    Size nr_top_psms = static_cast<Size>(param_.getValue("top_PSMs"));

    //TODO actually if we just want to use replicate information, we can still filter for best per run,
    // but the extended model is currently coupled to multiple charge and mod states (which would be removed)
    if (!use_run_info)
    {
      IDFilter::keepBestPerPeptidePerRun(proteinIDs, peptideIDs, true, true, static_cast<unsigned int>(nr_top_psms));
      IDFilter::removeEmptyIdentifications(peptideIDs);
    }

    IDFilter::removeUnreferencedProteins(proteinIDs, peptideIDs);

    FalseDiscoveryRate pepFDR;
    Param p = pepFDR.getParameters();

    // I think it is best to always use the best PSM only for comparing PSM FDR before-after
    // since inference might change the ranking.
    p.setValue("use_all_hits", "false");
    pepFDR.setParameters(p);

    bool user_defined_priors = param_.getValue("user_defined_priors").toBool();
    if (user_defined_priors)
    {
      // Save current protein score into a metaValue
      for (auto& prot_hit : proteinIDs[0].getHits())
      {
        prot_hit.setMetaValue("Prior", prot_hit.getScore());
      }
    }

    OPENMS_LOG_INFO << "Peptide FDR AUC before protein inference: " << pepFDR.rocN(peptideIDs, 0, proteinIDs[0].getIdentifier()) << std::endl;

    setScoreTypeAndSettings_(proteinIDs[0]);
    IDBoostGraph ibg(proteinIDs[0], peptideIDs, nr_top_psms, use_run_info, exp_des);
    inferPosteriorProbabilities_(ibg);

    OPENMS_LOG_INFO << "Peptide FDR AUC after protein inference: " << pepFDR.rocN(peptideIDs, 0, proteinIDs[0].getIdentifier()) << std::endl;
  }

}<|MERGE_RESOLUTION|>--- conflicted
+++ resolved
@@ -314,11 +314,7 @@
             IDBoostGraph::printGraph(ofs, fg);
             //TODO print graph with peptide probabilities to see which evidences cause problems with which params
           }
-<<<<<<< HEAD
           OPENMS_LOG_WARN << "Warning: Loopy belief propagation encountered a problem in a connected component. Skipping"
-=======
-          std::cout << "Warning: Loopy belief propagation encountered a problem in connected component. Skipping"
->>>>>>> 3ab2d355
                       " inference there." << std::endl;
           return 0;
         }
