--- conflicted
+++ resolved
@@ -434,18 +434,13 @@
     this->startProgress(0, swath_maps.size(), "Extracting and scoring transitions");
 
     // (i) Obtain precursor chromatograms (MS1) if precursor extraction is enabled
-<<<<<<< HEAD
     std::vector< MSChromatogram > ms1_chromatograms;
-    ChromExtractParams ms1_cp(cp);
+    ChromExtractParams ms1_cp(cp_ms1);
     if (!use_ms1_ion_mobility_)
     {
       ms1_cp.im_extraction_window = -1;
     }
     MS1Extraction_(swath_maps, ms1_chromatograms, chromConsumer, ms1_cp,
-=======
-    std::map< std::string, OpenSwath::ChromatogramPtr > ms1_chromatograms;
-    MS1Extraction_(swath_maps, ms1_chromatograms, chromConsumer, cp_ms1,
->>>>>>> ece599b5
                    transition_exp, trafo_inverse, load_into_memory, ms1_only);
 
     if (ms1_only && !use_ms1_traces_)
@@ -961,13 +956,8 @@
       }
 
       // (i) Obtain precursor chromatograms (MS1) if precursor extraction is enabled
-<<<<<<< HEAD
       std::vector< MSChromatogram > ms1_chromatograms;
-      MS1Extraction_(swath_maps, ms1_chromatograms, chromConsumer, cp,
-=======
-      std::map< std::string, OpenSwath::ChromatogramPtr > ms1_chromatograms;
       MS1Extraction_(swath_maps, ms1_chromatograms, chromConsumer, cp_ms1,
->>>>>>> ece599b5
                      transition_exp, trafo_inverse, load_into_memory);
 
       ///////////////////////////////////////////////////////////////////////////
