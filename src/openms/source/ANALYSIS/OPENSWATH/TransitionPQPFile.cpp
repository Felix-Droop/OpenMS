// --------------------------------------------------------------------------
//                   OpenMS -- Open-Source Mass Spectrometry
// --------------------------------------------------------------------------
// Copyright The OpenMS Team -- Eberhard Karls University Tuebingen,
// ETH Zurich, and Freie Universitaet Berlin 2002-2018.
//
// This software is released under a three-clause BSD license:
//  * Redistributions of source code must retain the above copyright
//    notice, this list of conditions and the following disclaimer.
//  * Redistributions in binary form must reproduce the above copyright
//    notice, this list of conditions and the following disclaimer in the
//    documentation and/or other materials provided with the distribution.
//  * Neither the name of any author or any participating institution
//    may be used to endorse or promote products derived from this software
//    without specific prior written permission.
// For a full list of authors, refer to the file AUTHORS.
// --------------------------------------------------------------------------
// THIS SOFTWARE IS PROVIDED BY THE COPYRIGHT HOLDERS AND CONTRIBUTORS "AS IS"
// AND ANY EXPRESS OR IMPLIED WARRANTIES, INCLUDING, BUT NOT LIMITED TO, THE
// IMPLIED WARRANTIES OF MERCHANTABILITY AND FITNESS FOR A PARTICULAR PURPOSE
// ARE DISCLAIMED. IN NO EVENT SHALL ANY OF THE AUTHORS OR THE CONTRIBUTING
// INSTITUTIONS BE LIABLE FOR ANY DIRECT, INDIRECT, INCIDENTAL, SPECIAL,
// EXEMPLARY, OR CONSEQUENTIAL DAMAGES (INCLUDING, BUT NOT LIMITED TO,
// PROCUREMENT OF SUBSTITUTE GOODS OR SERVICES; LOSS OF USE, DATA, OR PROFITS;
// OR BUSINESS INTERRUPTION) HOWEVER CAUSED AND ON ANY THEORY OF LIABILITY,
// WHETHER IN CONTRACT, STRICT LIABILITY, OR TORT (INCLUDING NEGLIGENCE OR
// OTHERWISE) ARISING IN ANY WAY OUT OF THE USE OF THIS SOFTWARE, EVEN IF
// ADVISED OF THE POSSIBILITY OF SUCH DAMAGE.
//
// --------------------------------------------------------------------------
// $Maintainer: George Rosenberger $
// $Authors: George Rosenberger, Hannes Roest $
// --------------------------------------------------------------------------

#include <OpenMS/ANALYSIS/OPENSWATH/TransitionPQPFile.h>

#include <sqlite3.h>
#include <OpenMS/FORMAT/SqliteConnector.h>

namespace OpenMS
{

  namespace Sql = Internal::SqliteHelper;

  TransitionPQPFile::TransitionPQPFile() :
    TransitionTSVFile()
  {
  }

  TransitionPQPFile::~TransitionPQPFile()
  {
  }

  static int callback(void * /* NotUsed */, int argc, char **argv, char **azColName)
  {
    int i;
    for (i = 0; i < argc; i++)
    {
      printf("%s = %s\n", azColName[i], argv[i] ? argv[i] : "NULL");
    }
    printf("\n");
    return 0;
  }

  void TransitionPQPFile::readPQPInput_(const char* filename, std::vector<TSVTransition>& transition_list, bool legacy_traml_id)
  {
    sqlite3 *db;
    sqlite3_stmt * cntstmt;
    sqlite3_stmt * stmt;
    std::string select_sql;

    // Use legacy TraML identifiers for precursors (transition_group_id) and transitions (transition_name)?
    std::string traml_id = "ID";
    if (legacy_traml_id)
    {
      traml_id = "TRAML_ID";
    }

    // Open database
    SqliteConnector conn(filename);
    db = conn.getDB();

    // Count transitions
    SqliteConnector::executePreparedStatement(db, &cntstmt, "SELECT COUNT(*) FROM TRANSITION;");
    sqlite3_step( cntstmt );
    int num_transitions = sqlite3_column_int( cntstmt, 0 );
    sqlite3_finalize(cntstmt);

    String select_drift_time = "";
    bool drift_time_exists = SqliteConnector::columnExists(db, "PRECURSOR", "LIBRARY_DRIFT_TIME");
    if (drift_time_exists)
    {
      select_drift_time = ", PRECURSOR.LIBRARY_DRIFT_TIME AS drift_time ";
    }

    String select_gene = "";
    String select_gene_null = "";
    String join_gene = "";
    bool gene_exists = SqliteConnector::tableExists(db, "GENE");
    if (gene_exists)
    {
      select_gene = ", GENE.GENE_NAME AS gene_name ";
      select_gene_null = ", 'NA' AS gene_name ";
      join_gene = "INNER JOIN PEPTIDE_GENE_MAPPING ON PEPTIDE.ID = PEPTIDE_GENE_MAPPING.PEPTIDE_ID " \
                  "INNER JOIN GENE ON PEPTIDE_GENE_MAPPING.GENE_ID = GENE.ID ";
    }

<<<<<<< HEAD
    String select_annotation = "NULL AS Annotation, ";
    bool annotation_exists = SqliteConnector::columnExists(db, "TRANSITION", "ANNOTATION");
    if (annotation_exists) select_annotation = "TRANSITION.ANNOTATION AS Annotation, ";
    String select_adducts = "NULL AS Adducts, ";
    bool adducts_exists = SqliteConnector::columnExists(db, "COMPOUND", "ADDUCTS");
    if (adducts_exists) select_adducts = "COMPOUND.ADDUCTS AS Adducts, ";

=======
>>>>>>> 0f1e2b8f
    // Get peptides
    select_sql = "SELECT " \
                  "PRECURSOR.PRECURSOR_MZ AS precursor, " \
                  "TRANSITION.PRODUCT_MZ AS product, " \
                  "PRECURSOR.LIBRARY_RT AS rt_calibrated, " \
                  "TRANSITION." + traml_id + " AS transition_name, " \
                  "-1 AS CE, " \
                  "TRANSITION.LIBRARY_INTENSITY AS library_intensity, " \
                  "PRECURSOR." + traml_id + " AS group_id, " \
                  "TRANSITION.DECOY AS decoy, " \
                  "PEPTIDE.UNMODIFIED_SEQUENCE AS PeptideSequence, " \
                  "PROTEIN_AGGREGATED.PROTEIN_ACCESSION AS ProteinName, " \
                  + select_annotation + \
                  "PEPTIDE.MODIFIED_SEQUENCE AS FullPeptideName, " \
                  "NULL AS CompoundName, " \
                  "NULL AS SMILES, " \
                  "NULL AS SumFormula, " \
                  "NULL AS Adducts, " \
                  "PRECURSOR.CHARGE AS precursor_charge, " \
                  "PRECURSOR.GROUP_LABEL AS peptide_group_label, " \
                  "NULL AS label_type, " \
                  "TRANSITION.CHARGE AS fragment_charge, " \
                  "TRANSITION.ORDINAL AS fragment_nr, " \
                  "NULL AS fragment_mzdelta, " \
                  "NULL AS fragment_modification, " \
                  "TRANSITION.TYPE AS fragment_type, " \
                  "NULL AS uniprot_id, " \
                  "TRANSITION.DETECTING AS detecting_transition, " \
                  "TRANSITION.IDENTIFYING AS identifying_transition, " \
                  "TRANSITION.QUANTIFYING AS quantifying_transition, " \
                  "PEPTIDE_AGGREGATED.PEPTIDOFORMS AS peptidoforms " + \
                  select_drift_time + \
                  select_gene + \
                  "FROM PRECURSOR " + \
                  join_gene + \
                  "INNER JOIN TRANSITION_PRECURSOR_MAPPING ON PRECURSOR.ID = TRANSITION_PRECURSOR_MAPPING.PRECURSOR_ID " \
                  "INNER JOIN TRANSITION ON TRANSITION_PRECURSOR_MAPPING.TRANSITION_ID = TRANSITION.ID " \
                  "INNER JOIN PRECURSOR_PEPTIDE_MAPPING ON PRECURSOR.ID = PRECURSOR_PEPTIDE_MAPPING.PRECURSOR_ID " \
                  "INNER JOIN PEPTIDE ON PRECURSOR_PEPTIDE_MAPPING.PEPTIDE_ID = PEPTIDE.ID " \
                  "INNER JOIN " \
                    "(SELECT PEPTIDE_ID, GROUP_CONCAT(PROTEIN_ACCESSION,';') AS PROTEIN_ACCESSION " \
                    "FROM PROTEIN " \
                    "INNER JOIN PEPTIDE_PROTEIN_MAPPING ON PROTEIN.ID = PEPTIDE_PROTEIN_MAPPING.PROTEIN_ID "\
                    "GROUP BY PEPTIDE_ID) " \
                    "AS PROTEIN_AGGREGATED ON PEPTIDE.ID = PROTEIN_AGGREGATED.PEPTIDE_ID " \
                  "LEFT OUTER JOIN " \
                    "(SELECT TRANSITION_ID, GROUP_CONCAT(MODIFIED_SEQUENCE,'|') AS PEPTIDOFORMS " \
                    "FROM TRANSITION_PEPTIDE_MAPPING "\
                    "INNER JOIN PEPTIDE ON TRANSITION_PEPTIDE_MAPPING.PEPTIDE_ID = PEPTIDE.ID "\
                    "GROUP BY TRANSITION_ID) "\
                    "AS PEPTIDE_AGGREGATED ON TRANSITION.ID = PEPTIDE_AGGREGATED.TRANSITION_ID ";

    // Get compounds
    select_sql += "UNION SELECT " \
                  "PRECURSOR.PRECURSOR_MZ AS precursor, " \
                  "TRANSITION.PRODUCT_MZ AS product, " \
                  "PRECURSOR.LIBRARY_RT AS rt_calibrated, " \
                  "TRANSITION." + traml_id + " AS transition_name, " \
                  "-1 AS CE, " \
                  "TRANSITION.LIBRARY_INTENSITY AS library_intensity, " \
                  "PRECURSOR." + traml_id + " AS group_id, " \
                  "TRANSITION.DECOY AS decoy, " \
                  "NULL AS PeptideSequence, " \
                  "NULL AS ProteinName, " \
                  + select_annotation + \
                  "NULL AS FullPeptideName, " \
                  "COMPOUND.COMPOUND_NAME AS CompoundName, " \
                  "COMPOUND.SMILES AS SMILES, " \
                  "COMPOUND.SUM_FORMULA AS SumFormula, " \
                  + select_adducts + \
                  "PRECURSOR.CHARGE AS precursor_charge, " \
                  "PRECURSOR.GROUP_LABEL AS peptide_group_label, " \
                  "NULL AS label_type, " \
                  "TRANSITION.CHARGE AS fragment_charge, " \
                  "TRANSITION.ORDINAL AS fragment_nr, " \
                  "NULL AS fragment_mzdelta, " \
                  "NULL AS fragment_modification, " \
                  "TRANSITION.TYPE AS fragment_type, " \
                  "NULL AS uniprot_id, " \
                  "TRANSITION.DETECTING AS detecting_transition, " \
                  "TRANSITION.IDENTIFYING AS identifying_transition, " \
                  "TRANSITION.QUANTIFYING AS quantifying_transition, " \
                  "NULL AS peptidoforms " +
                  select_drift_time +
                  select_gene_null +
                  "FROM PRECURSOR " \
                  "INNER JOIN TRANSITION_PRECURSOR_MAPPING ON PRECURSOR.ID = TRANSITION_PRECURSOR_MAPPING.PRECURSOR_ID " \
                  "INNER JOIN TRANSITION ON TRANSITION_PRECURSOR_MAPPING.TRANSITION_ID = TRANSITION.ID " \
                  "INNER JOIN PRECURSOR_COMPOUND_MAPPING ON PRECURSOR.ID = PRECURSOR_COMPOUND_MAPPING.PRECURSOR_ID " \
                  "INNER JOIN COMPOUND ON PRECURSOR_COMPOUND_MAPPING.COMPOUND_ID = COMPOUND.ID; ";


    // Execute SQL select statement
    SqliteConnector::executePreparedStatement(db, &stmt, select_sql);
    sqlite3_step( stmt );

    Size progress = 0;
    startProgress(0, num_transitions, "reading PQP file");
    // Convert SQLite data to TSVTransition data structure
    while (sqlite3_column_type( stmt, 0 ) != SQLITE_NULL)
    {
      setProgress(progress++);
      TSVTransition mytransition;

      Sql::extractValue<double>(&mytransition.precursor, stmt, 0);
      Sql::extractValue<double>(&mytransition.product, stmt, 1);
      Sql::extractValue<double>(&mytransition.rt_calibrated, stmt, 2);
      Sql::extractValue<std::string>(&mytransition.transition_name, stmt, 3);
      Sql::extractValue<double>(&mytransition.CE, stmt, 4);
      Sql::extractValue<double>(&mytransition.library_intensity, stmt, 5);
      Sql::extractValue<std::string>(&mytransition.group_id, stmt, 6);
      Sql::extractValue<int>((int*)&mytransition.decoy, stmt, 7);
      Sql::extractValue<std::string>(&mytransition.PeptideSequence, stmt, 8);
      if (sqlite3_column_type( stmt, 9 ) != SQLITE_NULL)
      {
        String(reinterpret_cast<const char*>(sqlite3_column_text( stmt, 9 ))).split(';', mytransition.ProteinName);
      }
      Sql::extractValue<std::string>(&mytransition.Annotation, stmt, 10);
      Sql::extractValue<std::string>(&mytransition.FullPeptideName, stmt, 11);
      Sql::extractValue<std::string>(&mytransition.CompoundName, stmt, 12);
      Sql::extractValue<std::string>(&mytransition.SMILES, stmt, 13);
      Sql::extractValue<std::string>(&mytransition.SumFormula, stmt, 14);
      Sql::extractValue<std::string>(&mytransition.Adducts, stmt, 15);
      Sql::extractValueIntStr(&mytransition.precursor_charge, stmt, 16);
      Sql::extractValue<std::string>(&mytransition.peptide_group_label, stmt, 17);
      Sql::extractValue<std::string>(&mytransition.label_type, stmt, 18);
      Sql::extractValueIntStr(&mytransition.fragment_charge, stmt, 19);
      Sql::extractValue<int>(&mytransition.fragment_nr, stmt, 20);
      Sql::extractValue<double>(&mytransition.fragment_mzdelta, stmt, 21);
      Sql::extractValue<int>(&mytransition.fragment_modification, stmt, 22);
      Sql::extractValue<std::string>(&mytransition.fragment_type, stmt, 23);
      if (sqlite3_column_type( stmt, 24 ) != SQLITE_NULL)
      {
        String(reinterpret_cast<const char*>(sqlite3_column_text( stmt, 24 ))).split(';', mytransition.uniprot_id);
      }
      Sql::extractValue<int>((int*)&mytransition.detecting_transition, stmt, 25);
      Sql::extractValue<int>((int*)&mytransition.identifying_transition, stmt, 26);
      Sql::extractValue<int>((int*)&mytransition.quantifying_transition, stmt, 27);
      if (sqlite3_column_type( stmt, 28 ) != SQLITE_NULL)
      {
        String(reinterpret_cast<const char*>(sqlite3_column_text( stmt, 28 ))).split('|', mytransition.peptidoforms);
      }
      // optional attributes only present in newer file versions
      if (drift_time_exists) Sql::extractValue<double>(&mytransition.drift_time, stmt, 29);
      if (gene_exists) Sql::extractValue<std::string>(&mytransition.GeneName, stmt, 30);

      if (mytransition.GeneName == "NA") mytransition.GeneName = "";

      transition_list.push_back(mytransition);
      sqlite3_step( stmt );
    }
    endProgress();

    sqlite3_finalize(stmt);
  }

  void TransitionPQPFile::writePQPOutput_(const char* filename, OpenMS::TargetedExperiment& targeted_exp)
  {
    // delete file if present
    remove(filename);

    // Open database
    SqliteConnector conn(filename);

    // Create SQL structure
    const char* create_sql =
      "CREATE TABLE VERSION(" \
      "ID INT NOT NULL);" \

      // gene table
      // OpenSWATH proteomics workflows
      "CREATE TABLE GENE(" \
      "ID INT PRIMARY KEY NOT NULL," \
      "GENE_NAME TEXT NOT NULL," \
      "DECOY INT NOT NULL);" \

      // peptide_gene_mapping table
      // OpenSWATH proteomics workflows
      "CREATE TABLE PEPTIDE_GENE_MAPPING(" \
      "PEPTIDE_ID INT NOT NULL," \
      "GENE_ID INT NOT NULL);" \

      // protein table
      // OpenSWATH proteomics workflows
      "CREATE TABLE PROTEIN(" \
      "ID INT PRIMARY KEY NOT NULL," \
      "PROTEIN_ACCESSION TEXT NOT NULL," \
      "DECOY INT NOT NULL);" \

      // peptide_protein_mapping table
      // OpenSWATH proteomics workflows
      "CREATE TABLE PEPTIDE_PROTEIN_MAPPING(" \
      "PEPTIDE_ID INT NOT NULL," \
      "PROTEIN_ID INT NOT NULL);" \

      // peptide table
      // OpenSWATH proteomics workflows
      "CREATE TABLE PEPTIDE(" \
      "ID INT PRIMARY KEY NOT NULL," \
      "UNMODIFIED_SEQUENCE TEXT NOT NULL," \
      "MODIFIED_SEQUENCE TEXT NOT NULL," \
      "DECOY INT NOT NULL);" \

      // precursor_peptide_mapping table
      // OpenSWATH proteomics workflows
      "CREATE TABLE PRECURSOR_PEPTIDE_MAPPING(" \
      "PRECURSOR_ID INT NOT NULL," \
      "PEPTIDE_ID INT NOT NULL);" \

      // compound table
      // OpenSWATH metabolomics workflows
      "CREATE TABLE COMPOUND(" \
      "ID INT PRIMARY KEY NOT NULL," \
      "COMPOUND_NAME TEXT NOT NULL," \
      "SUM_FORMULA TEXT NOT NULL," \
      "SMILES TEXT NOT NULL," \
      "ADDUCTS TEXT NOT NULL," \
      "DECOY INT NOT NULL);" \

      // precursor_compound_mapping table
      // OpenSWATH metabolomics workflows
      "CREATE TABLE PRECURSOR_COMPOUND_MAPPING(" \
      "PRECURSOR_ID INT NOT NULL," \
      "COMPOUND_ID INT NOT NULL);" \

      // precursor table
      "CREATE TABLE PRECURSOR(" \
      "ID INT PRIMARY KEY NOT NULL," \
      "TRAML_ID TEXT NULL," \
      "GROUP_LABEL TEXT NULL," \
      "PRECURSOR_MZ REAL NOT NULL," \
      "CHARGE INT NULL," \
      "LIBRARY_INTENSITY REAL NULL," \
      "LIBRARY_RT REAL NULL," \
      "LIBRARY_DRIFT_TIME REAL NULL," \
      "DECOY INT NOT NULL);" \

      // transition_precursor_mapping table
      "CREATE TABLE TRANSITION_PRECURSOR_MAPPING(" \
      "TRANSITION_ID INT NOT NULL," \
      "PRECURSOR_ID INT NOT NULL);" \

      // transition_peptide_mapping table
      // IPF proteomics workflows
      "CREATE TABLE TRANSITION_PEPTIDE_MAPPING(" \
      "TRANSITION_ID INT NOT NULL," \
      "PEPTIDE_ID INT NOT NULL);" \

      // transition table
      "CREATE TABLE TRANSITION(" \
      "ID INT PRIMARY KEY NOT NULL," \
      "TRAML_ID TEXT NULL," \
      "PRODUCT_MZ REAL NOT NULL," \
      "CHARGE INT NULL," \
      "TYPE CHAR(1) NULL," \
      "ANNOTATION TEXT NULL," \
      "ORDINAL INT NULL," \
      "DETECTING INT NOT NULL," \
      "IDENTIFYING INT NOT NULL," \
      "QUANTIFYING INT NOT NULL," \
      "LIBRARY_INTENSITY REAL NULL," \
      "DECOY INT NOT NULL);";

    // Execute SQL create statement
    conn.executeStatement(create_sql);

    // Prepare insert statements

    // Index maps
    std::vector<std::string> group_vec, peptide_vec, compound_vec, protein_vec;
    std::map<std::string, int > group_map, peptide_map, compound_map, protein_map, gene_map;
    std::map<int,double> precursor_mz_map;
    std::map<int,bool> precursor_decoy_map;

    std::stringstream insert_transition_sql, insert_transition_peptide_mapping_sql, insert_transition_precursor_mapping_sql;
    insert_transition_sql.precision(11);

    // OpenSWATH: Loop through TargetedExperiment to generate index maps for peptides
    for (Size i = 0; i < targeted_exp.getPeptides().size(); i++)
    {
      OpenMS::TargetedExperiment::Peptide peptide = targeted_exp.getPeptides()[i];
      std::string peptide_sequence = TargetedExperimentHelper::getAASequence(peptide).toUniModString();
      peptide_vec.push_back(peptide_sequence);
      group_vec.push_back(peptide.id);
    }

    // OpenSWATH: Loop through TargetedExperiment to generate index maps for compounds
    for (Size i = 0; i < targeted_exp.getCompounds().size(); i++)
    {
      OpenMS::TargetedExperiment::Compound compound = targeted_exp.getCompounds()[i];
      compound_vec.push_back(compound.id);
      group_vec.push_back(compound.id);
    }

    // OpenSWATH: Group set must be unique
    boost::erase(group_vec, boost::unique<boost::return_found_end>(boost::sort(group_vec)));
    int group_map_idx = 0;
    for (auto const & x : group_vec) { group_map[x] = group_map_idx; group_map_idx++; }

    // IPF: Loop through all transitions and generate peptidoform data structures
    std::vector<TransitionPQPFile::TSVTransition > transitions;
    for (Size i = 0; i < targeted_exp.getTransitions().size(); i++)
    {
      TransitionPQPFile::TSVTransition transition = convertTransition_(&targeted_exp.getTransitions()[i], targeted_exp);
      transitions.push_back(transition);

      std::copy( transition.peptidoforms.begin(), transition.peptidoforms.end(),
          std::inserter( peptide_vec, peptide_vec.end() ) );

      int group_set_index = group_map[transition.group_id];

      if (precursor_mz_map.find(group_set_index) == precursor_mz_map.end())
      {
        precursor_mz_map[group_set_index] = transition.precursor;
      }
      if (precursor_decoy_map.find(group_set_index) == precursor_decoy_map.end())
      {
        if (transition.detecting_transition == 1)
        {
          precursor_decoy_map[group_set_index] = transition.decoy;
        }
      }
    }

    // OpenSWATH: Peptide and compound sets must be unique
    boost::erase(peptide_vec, boost::unique<boost::return_found_end>(boost::sort(peptide_vec)));
    int peptide_map_idx = 0;
    for (auto const & x : peptide_vec) { peptide_map[x] = peptide_map_idx; peptide_map_idx++; }

    boost::erase(compound_vec, boost::unique<boost::return_found_end>(boost::sort(compound_vec)));
    int compound_map_idx = 0;
    for (auto const & x : compound_vec) { compound_map[x] = compound_map_idx; compound_map_idx++; }

    // OpenSWATH: Loop through TargetedExperiment to generate index maps for proteins
    for (Size i = 0; i < targeted_exp.getProteins().size(); i++)
    {
      OpenMS::TargetedExperiment::Protein protein = targeted_exp.getProteins()[i];
      protein_vec.push_back(protein.id);
    }

    // OpenSWATH: Protein set must be unique
    boost::erase(protein_vec, boost::unique<boost::return_found_end>(boost::sort(protein_vec)));
    int protein_map_idx = 0;
    for (auto const & x : protein_vec) { protein_map[x] = protein_map_idx; protein_map_idx++; }

    // OpenSWATH: Prepare transition inserts
    for (Size i = 0; i < transitions.size(); i++)
    {
      TransitionPQPFile::TSVTransition transition = transitions[i];

      // IPF: Generate transition-peptide mapping tables (one identification transition can map to multiple peptidoforms)
      for (Size j = 0; j < transition.peptidoforms.size(); j++)
      {
        insert_transition_peptide_mapping_sql << "INSERT INTO TRANSITION_PEPTIDE_MAPPING (TRANSITION_ID, PEPTIDE_ID) VALUES (" <<
          i << "," << peptide_map[transition.peptidoforms[j]] << "); ";
      }

      // OpenSWATH: Associate transitions with their precursors
      insert_transition_precursor_mapping_sql << "INSERT INTO TRANSITION_PRECURSOR_MAPPING (TRANSITION_ID, PRECURSOR_ID) VALUES (" <<
        i << "," << group_map[transition.group_id] << "); ";

      std::string transition_charge = "NULL"; // workaround for compounds with missing charge
      if (transition.fragment_charge != "NA")
      {
        transition_charge = transition.fragment_charge;
      }

      // OpenSWATH: Insert transition data
      insert_transition_sql << "INSERT INTO TRANSITION (ID, TRAML_ID, PRODUCT_MZ, CHARGE, TYPE, ANNOTATION, ORDINAL, " <<
        "DETECTING, IDENTIFYING, QUANTIFYING, LIBRARY_INTENSITY, DECOY) VALUES (" << i << ",'" <<
        transition.transition_name << "'," <<
        transition.product << "," <<
        transition_charge << ",'" <<
        transition.fragment_type << "','" <<
        transition.Annotation <<"'," <<
        transition.fragment_nr << "," <<
        transition.detecting_transition << "," <<
        transition.identifying_transition << "," <<
        transition.quantifying_transition << "," <<
        transition.library_intensity << "," << transition.decoy << "); ";
    }

    std::stringstream insert_precursor_sql, insert_precursor_peptide_mapping, insert_precursor_compound_mapping;
    insert_precursor_sql.precision(11);
    std::vector<std::pair<int, int> > peptide_protein_map;
    std::vector<std::pair<int, int> > peptide_gene_map;

    // OpenSWATH: Prepare peptide precursor inserts
    for (Size i = 0; i < targeted_exp.getPeptides().size(); i++)
    {
      OpenMS::TargetedExperiment::Peptide peptide = targeted_exp.getPeptides()[i];
      std::string peptide_sequence = TargetedExperimentHelper::getAASequence(peptide).toUniModString();
      int group_set_index = group_map[peptide.id];
      int peptide_set_index = peptide_map[peptide_sequence];

      for (const auto& it : peptide.protein_refs)
      {
        peptide_protein_map.emplace_back(peptide_set_index, protein_map[it]);
      }

      String gene_name = "NA";
      if (peptide.metaValueExists("GeneName"))
      {
        gene_name = peptide.getMetaValue("GeneName");
      }
      
      if (gene_map.find(gene_name) == gene_map.end()) gene_map[gene_name] = gene_map.size();
      peptide_gene_map.push_back(std::make_pair(peptide_set_index, gene_map[gene_name]));

      insert_precursor_sql <<
        "INSERT INTO PRECURSOR (ID, TRAML_ID, GROUP_LABEL, PRECURSOR_MZ, CHARGE, LIBRARY_INTENSITY, " <<
        "LIBRARY_DRIFT_TIME, LIBRARY_RT, DECOY) VALUES (" <<
        group_set_index << ",'" << peptide.id << "','" <<
        peptide.getPeptideGroupLabel() << "'," <<
        precursor_mz_map[group_set_index] << "," <<
        peptide.getChargeState() <<
        ",NULL," <<
        peptide.getDriftTime() << "," <<
        peptide.getRetentionTime() << "," <<
        precursor_decoy_map[group_set_index] << "); ";

      insert_precursor_peptide_mapping << "INSERT INTO PRECURSOR_PEPTIDE_MAPPING (PRECURSOR_ID, PEPTIDE_ID) VALUES (" <<
        group_set_index << "," << peptide_set_index << "); ";

    }

    // OpenSWATH: Prepare compound precursor inserts
    for (Size i = 0; i < targeted_exp.getCompounds().size(); i++)
    {
      OpenMS::TargetedExperiment::Compound compound = targeted_exp.getCompounds()[i];
      int group_set_index = group_map[compound.id];
      int compound_set_index = compound_map[compound.id];

      std::string compound_charge = "NULL"; // workaround for compounds with missing charge
      if (compound.hasCharge())
      {
        compound_charge = String(compound.getChargeState());
      }

      insert_precursor_sql << "INSERT INTO PRECURSOR (ID, TRAML_ID, GROUP_LABEL, PRECURSOR_MZ, CHARGE, LIBRARY_INTENSITY, " <<
        "LIBRARY_DRIFT_TIME, LIBRARY_RT, DECOY) VALUES (" << group_set_index
        << ",'" << compound.id << "',NULL," <<
        precursor_mz_map[group_set_index] << "," <<
        compound_charge <<
        ",NULL," <<
        compound.getDriftTime() << "," <<
        compound.getRetentionTime() << "," <<
        precursor_decoy_map[group_set_index] << "); ";

      insert_precursor_compound_mapping << "INSERT INTO PRECURSOR_COMPOUND_MAPPING (PRECURSOR_ID, COMPOUND_ID) VALUES (" <<
        group_set_index << "," << compound_set_index << "); ";
    }

    boost::erase(peptide_protein_map, boost::unique<boost::return_found_end>(boost::sort(peptide_protein_map)));
    boost::erase(peptide_gene_map, boost::unique<boost::return_found_end>(boost::sort(peptide_gene_map)));

    // OpenSWATH: Prepare peptide-gene mapping inserts
    std::stringstream insert_peptide_gene_mapping;
    for (const auto& it : peptide_gene_map)
    {
      insert_peptide_gene_mapping << "INSERT INTO PEPTIDE_GENE_MAPPING (PEPTIDE_ID, GENE_ID) VALUES (" <<
        it.first << "," << it.second << "); ";
    }
    // OpenSWATH: Prepare gene inserts
    std::stringstream insert_gene_sql;
    for (const auto& it : gene_map)
    {
      insert_gene_sql << "INSERT INTO GENE (ID, GENE_NAME, DECOY) VALUES (" <<
        it.second << ",'" << it.first << "'," << 0 << "); ";
    }

    // OpenSWATH: Prepare peptide-protein mapping inserts
    std::stringstream insert_peptide_protein_mapping;
    for (const auto& it : peptide_protein_map)
    {
      insert_peptide_protein_mapping << "INSERT INTO PEPTIDE_PROTEIN_MAPPING (PEPTIDE_ID, PROTEIN_ID) VALUES (" <<
        it.first << "," << it.second << "); ";
    }

    // OpenSWATH: Prepare protein inserts
    std::stringstream insert_protein_sql;
    for (const auto& it : protein_map)
    {
      insert_protein_sql << "INSERT INTO PROTEIN (ID, PROTEIN_ACCESSION, DECOY) VALUES (" <<
        it.second << ",'" << it.first << "'," << 0 << "); ";
    }

    // OpenSWATH: Prepare peptide inserts
    std::stringstream insert_peptide_sql;
    for (const auto& it : peptide_map)
    {
      insert_peptide_sql << "INSERT INTO PEPTIDE (ID, UNMODIFIED_SEQUENCE, MODIFIED_SEQUENCE, DECOY) VALUES (" <<
        it.second << ",'" <<
        AASequence::fromString(it.first).toUnmodifiedString() << "','" <<
        it.first << "'," << 0 << "); ";
    }

    // OpenSWATH: Prepare compound inserts
    std::stringstream insert_compound_sql;
    for (const auto& it : compound_map)
    {
      String adducts;
      String compound_name;
      const auto& compound = targeted_exp.getCompoundByRef(it.first);
      if (compound.metaValueExists("Adducts"))
      {
        adducts = compound.getMetaValue("Adducts");
      }
      if (compound.metaValueExists("CompoundName"))
      {
        compound_name = compound.getMetaValue("CompoundName");
      }
      else
      {
        compound_name = compound.id;
      }
      insert_compound_sql << "INSERT INTO COMPOUND (ID, COMPOUND_NAME, SUM_FORMULA, SMILES, ADDUCTS, DECOY) VALUES (" <<
        it.second << ",'" <<
        compound_name << "','" <<
        compound.molecular_formula << "','" <<
        compound.smiles_string << "','" <<
        adducts << "'," <<
        0 << "); ";
    }

    // OpenSWATH: Prepare decoy updates
    std::stringstream update_decoys_sql;
    // Peptides
    update_decoys_sql << "UPDATE PEPTIDE SET DECOY = 1 WHERE ID IN " <<
      "(SELECT PEPTIDE.ID FROM PRECURSOR " <<
      "JOIN PRECURSOR_PEPTIDE_MAPPING ON PRECURSOR.ID = PRECURSOR_PEPTIDE_MAPPING.PRECURSOR_ID " <<
      "JOIN PEPTIDE ON PRECURSOR_PEPTIDE_MAPPING.PEPTIDE_ID = PEPTIDE.ID WHERE PRECURSOR.DECOY = 1); ";
    // Compounds
    update_decoys_sql << "UPDATE COMPOUND SET DECOY = 1 WHERE ID IN " <<
      "(SELECT COMPOUND.ID FROM PRECURSOR " <<
      "JOIN PRECURSOR_COMPOUND_MAPPING ON PRECURSOR.ID = PRECURSOR_COMPOUND_MAPPING.PRECURSOR_ID " << 
      "JOIN COMPOUND ON PRECURSOR_COMPOUND_MAPPING.COMPOUND_ID = COMPOUND.ID WHERE PRECURSOR.DECOY = 1); ";
    // Proteins
    update_decoys_sql << "UPDATE PROTEIN SET DECOY = 1 WHERE ID IN " << 
      "(SELECT PROTEIN.ID FROM PEPTIDE " <<
      "JOIN PEPTIDE_PROTEIN_MAPPING ON PEPTIDE.ID = PEPTIDE_PROTEIN_MAPPING.PEPTIDE_ID " <<
      "JOIN PROTEIN ON PEPTIDE_PROTEIN_MAPPING.PROTEIN_ID = PROTEIN.ID WHERE PEPTIDE.DECOY = 1); ";
    // Genes
    update_decoys_sql << "UPDATE GENE SET DECOY = 1 WHERE ID IN " << 
      "(SELECT GENE.ID FROM PEPTIDE " <<
      "JOIN PEPTIDE_GENE_MAPPING ON PEPTIDE.ID = PEPTIDE_GENE_MAPPING.PEPTIDE_ID " <<
      "JOIN GENE ON PEPTIDE_GENE_MAPPING.GENE_ID = GENE.ID WHERE PEPTIDE.DECOY = 1); ";

    conn.executeStatement("BEGIN TRANSACTION");

    // Execute SQL insert statement
    String insert_version = "INSERT INTO VERSION (ID) VALUES (3);";
    conn.executeStatement(insert_version);
    conn.executeStatement(insert_protein_sql);
    conn.executeStatement(insert_peptide_protein_mapping);
    conn.executeStatement(insert_gene_sql);
    conn.executeStatement(insert_peptide_gene_mapping);
    conn.executeStatement(insert_peptide_sql);
    conn.executeStatement(insert_compound_sql);
    conn.executeStatement(insert_precursor_peptide_mapping);
    conn.executeStatement(insert_precursor_compound_mapping);
    conn.executeStatement(insert_precursor_sql);
    conn.executeStatement(insert_transition_sql);
    conn.executeStatement(insert_transition_peptide_mapping_sql);
    conn.executeStatement(insert_transition_precursor_mapping_sql);
    conn.executeStatement(update_decoys_sql);
    conn.executeStatement("END TRANSACTION");
  }

  // public methods
  void TransitionPQPFile::convertTargetedExperimentToPQP(const char* filename, OpenMS::TargetedExperiment& targeted_exp)
  {
    if (targeted_exp.containsInvalidReferences())
    {
      throw Exception::IllegalArgument(__FILE__, __LINE__, OPENMS_PRETTY_FUNCTION,
          "Your input file contains invalid references, cannot process file.");
    }
    writePQPOutput_(filename, targeted_exp);
  }

  void TransitionPQPFile::convertPQPToTargetedExperiment(const char* filename,
                                                         OpenMS::TargetedExperiment& targeted_exp,
                                                         bool legacy_traml_id)
  {
    std::vector<TSVTransition> transition_list;
    readPQPInput_(filename, transition_list, legacy_traml_id);
    TSVToTargetedExperiment_(transition_list, targeted_exp);
  }

  void TransitionPQPFile::convertPQPToTargetedExperiment(const char* filename,
                                                         OpenSwath::LightTargetedExperiment& targeted_exp,
                                                         bool legacy_traml_id)
  {
    std::vector<TSVTransition> transition_list;
    readPQPInput_(filename, transition_list, legacy_traml_id);
    TSVToTargetedExperiment_(transition_list, targeted_exp);
  }

}
<|MERGE_RESOLUTION|>--- conflicted
+++ resolved
@@ -105,16 +105,14 @@
                   "INNER JOIN GENE ON PEPTIDE_GENE_MAPPING.GENE_ID = GENE.ID ";
     }
 
-<<<<<<< HEAD
     String select_annotation = "NULL AS Annotation, ";
     bool annotation_exists = SqliteConnector::columnExists(db, "TRANSITION", "ANNOTATION");
     if (annotation_exists) select_annotation = "TRANSITION.ANNOTATION AS Annotation, ";
+
     String select_adducts = "NULL AS Adducts, ";
     bool adducts_exists = SqliteConnector::columnExists(db, "COMPOUND", "ADDUCTS");
     if (adducts_exists) select_adducts = "COMPOUND.ADDUCTS AS Adducts, ";
 
-=======
->>>>>>> 0f1e2b8f
     // Get peptides
     select_sql = "SELECT " \
                   "PRECURSOR.PRECURSOR_MZ AS precursor, " \
