--- conflicted
+++ resolved
@@ -126,12 +126,9 @@
       ms2_included_[distance(exp.begin(), it)].ms2_presence = true;
       peptide_ID.setMetaValue("ScanEventNumber", ms2_included_[distance(exp.begin(), it)].scan_event_number);
       peptide_ID.setMetaValue("identified", 1);
-<<<<<<< HEAD
       peptide_ID.setMetaValue("current_ion_count", getCurrentIonCount_(spectrum));
       peptide_ID.setMetaValue("base_peak_intensity", getBasePeakIntensity_(spectrum));
-=======
       annotatePepIDfromSpectrum_(spectrum, peptide_ID);
->>>>>>> a88db970
     }
   }
 
@@ -150,14 +147,10 @@
           unidentified_MS2.setMetaValue("ScanEventNumber", (*it).scan_event_number);
           unidentified_MS2.setMetaValue("identified", 0);
           unidentified_MS2.setMZ(exp.getSpectra()[pos].getPrecursors()[0].getMZ());
-<<<<<<< HEAD
           unidentified_MS2.setMetaValue("current_ion_count", getCurrentIonCount_(exp.getSpectra()[pos]));
           unidentified_MS2.setMetaValue("base_peak_intensity", getBasePeakIntensity_(exp.getSpectra()[pos]));
-          features.getUnassignedPeptideIdentifications().push_back(unidentified_MS2);
-=======
           annotatePepIDfromSpectrum_(exp.getSpectra()[pos], unidentified_MS2);
           result.push_back(unidentified_MS2);
->>>>>>> a88db970
         }
       }
     }
