--- conflicted
+++ resolved
@@ -186,6 +186,8 @@
     setMinFloat_("proteinFDR", 0.0);
     setMaxFloat_("proteinFDR", 1.0);
 
+    registerDoubleOption_("seedThreshold", "<threshold>", 1e4, "Peak intensity threshold applied in seed detection.", false, true);
+
     registerDoubleOption_("psmFDR", "<threshold>", 1.0, "PSM FDR threshold (e.g. 0.05=5%)."
                           " If Bayesian inference was chosen, it is equivalent with a peptide FDR", false);
     setMinFloat_("psmFDR", 0.0);
@@ -286,31 +288,13 @@
   // Map between mzML file and corresponding id file
   // Warn if the primaryMSRun indicates that files were provided in the wrong order.
   map<String, String> mapMzML2Ids_(StringList & in, StringList & in_ids)
-<<<<<<< HEAD
   {
-    if (in.size() != in_ids.size())
-    {
-      throw Exception::FileNotFound(__FILE__, __LINE__,
-        OPENMS_PRETTY_FUNCTION, "Number of spectra file (" + String(in.size()) + ") must match number of ID files (" + String(in_ids.size()) + ").");
-    }
-
-=======
-  {    
->>>>>>> 26e30373
     // Detect the common case that ID files have same names as spectra files
     if (!File::validateMatchingFileNames(in, in_ids, true, true, false)) // only basenames, without extension, only order
     {
       // Spectra and id files have the same set of basenames but appear in different order. -> this is most likely an error
-<<<<<<< HEAD
-      if (same_basenames && bn_differ)
-      {
-        throw Exception::IllegalArgument(__FILE__, __LINE__,
-        OPENMS_PRETTY_FUNCTION, "ID and spectra file match but order of file names seem to differ. They need to be provided in the same order.");
-      }
-=======
-      throw Exception::IllegalArgument(__FILE__, __LINE__, OPENMS_PRETTY_FUNCTION, 
+      throw Exception::IllegalArgument(__FILE__, __LINE__, OPENMS_PRETTY_FUNCTION,
         "ID and spectra file match but order of file names seem to differ. They need to be provided in the same order.");
->>>>>>> 26e30373
     }
 
     map<String, String> mzfile2idfile;
@@ -808,7 +792,7 @@
 
     // for sanity checks we collect the primary MS run basenames as well as the ones stored in the ID files (below)
     StringList id_MS_run_ref;
-    StringList in_MS_run = ms_files.second; 
+    StringList in_MS_run = ms_files.second;
 
     // for each MS file of current fraction
     Size fraction_group{1};
@@ -841,9 +825,9 @@
             return ExitCodes::INCOMPATIBLE_INPUT_DATA;
         }
       }
-      
-      // Check of score types are valid. TODO 
-      String overall_score_type = "";      
+
+      // Check of score types are valid. TODO
+      String overall_score_type = "";
       if (!peptide_ids.empty())
       {
         overall_score_type = peptide_ids[0].getScoreType(); //TODO check all pep IDs? this assumes equality
@@ -854,17 +838,17 @@
         || overall_score_type != "MS:1001493"); // from Percolator
 
       if (!pep_scores)
-      {        
+      {
         OPENMS_LOG_FATAL_ERROR << "ProteomicsLFQ expects Posterior Error Probabilities as main score. ID file: " << id_file_abs_path << endl;
         return ExitCodes::INCOMPATIBLE_INPUT_DATA;
-      }   
+      }
 
       IDFilter::keepBestPeptideHits(peptide_ids, false); // strict = false
       IDFilter::removeDecoyHits(peptide_ids);
       IDFilter::removeDecoyHits(protein_ids);
       IDFilter::removeEmptyIdentifications(peptide_ids);
       IDFilter::removeUnreferencedProteins(protein_ids, peptide_ids);
-   
+
       // add to the (global) set of fixed and variable modifications
       for (auto & p : protein_ids)
       {
@@ -893,7 +877,7 @@
       StringList id_msfile_ref;
       protein_ids[0].getPrimaryMSRunPath(id_msfile_ref);
       id_MS_run_ref.push_back(id_msfile_ref[0]);
-  
+
       // fix other problems like missing MS run path annotations
       if (id_msfile_ref.empty())
       {
@@ -915,7 +899,7 @@
       else
       {
         OPENMS_LOG_WARN << "Multiple MS files referenced from ID file: " << id_file_abs_path << endl
-                        << "Resetting reference to MS file provided at same input position." << endl;      
+                        << "Resetting reference to MS file provided at same input position." << endl;
       }
       id_msfile_ref = StringList{mz_file};
       protein_ids[0].setPrimaryMSRunPath(id_msfile_ref);
@@ -1073,7 +1057,7 @@
     // This is the case if basenames are identical but the order does not match.
     if (!File::validateMatchingFileNames(in_MS_run, id_MS_run_ref, true, true, false)) // only basenames, without extension, only order
     {
-      throw Exception::IllegalArgument(__FILE__, __LINE__, 
+      throw Exception::IllegalArgument(__FILE__, __LINE__,
         OPENMS_PRETTY_FUNCTION, "MS run path reference in ID files and spectra filenames match but order differs.");
     }
 
@@ -1173,7 +1157,7 @@
     // Validate parameters
     if (in.size() != in_ids.size())
     {
-      throw Exception::FileNotFound(__FILE__, __LINE__,
+      throw Exception::FileNotFound(__FILE__, __LINE__, 
         OPENMS_PRETTY_FUNCTION, "Number of spectra file (" + String(in.size()) + ") must match number of ID files (" + String(in_ids.size()) + ").");
     }
 
@@ -1187,17 +1171,17 @@
       // some sanity checks
       if (design.getNumberOfLabels() != 1)
       {
-        throw Exception::InvalidParameter(__FILE__, __LINE__,
-          OPENMS_PRETTY_FUNCTION, "Experimental design is not label-free as it contains multiple labels.");
+        throw Exception::InvalidParameter(__FILE__, __LINE__, 
+          OPENMS_PRETTY_FUNCTION, "Experimental design is not label-free as it contains multiple labels.");          
       }
       if (!design.sameNrOfMSFilesPerFraction())
       {
-        throw Exception::InvalidParameter(__FILE__, __LINE__,
-          OPENMS_PRETTY_FUNCTION, "Different number of fractions for different samples provided. This is currently not supported by ProteomicsLFQ.");
-      }
-
+        throw Exception::InvalidParameter(__FILE__, __LINE__, 
+          OPENMS_PRETTY_FUNCTION, "Different number of fractions for different samples provided. This is currently not supported by ProteomicsLFQ.");          
+      }
+      
       // extract basenames from experimental design and input files
-      const auto& pl2fg = design.getPathLabelToFractionGroupMapping(true);
+      const auto& pl2fg = design.getPathLabelToFractionGroupMapping(true);      
       set<String> ed_basenames;
       for (const auto& p : pl2fg)
       {
