--- conflicted
+++ resolved
@@ -314,7 +314,6 @@
       }
     }
 
-<<<<<<< HEAD
     // protein identifications (leave as is...)
     protein_ids = vector<ProteinIdentification>(1);
     protein_ids[0].setDateTime(DateTime::now());
@@ -338,10 +337,7 @@
     protein_ids[0].setSearchParameters(search_parameters);
   }
 
-    ExitCodes main_(int, const char**)
-=======
     ExitCodes main_(int, const char**) override
->>>>>>> 9a2a90f8
     {
       ProgressLogger progresslogger;
       progresslogger.setLogType(log_type_);
