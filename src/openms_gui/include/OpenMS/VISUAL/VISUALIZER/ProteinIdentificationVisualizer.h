// --------------------------------------------------------------------------
//                   OpenMS -- Open-Source Mass Spectrometry
// --------------------------------------------------------------------------
// Copyright The OpenMS Team -- Eberhard Karls University Tuebingen,
// ETH Zurich, and Freie Universitaet Berlin 2002-2017.
//
// This software is released under a three-clause BSD license:
//  * Redistributions of source code must retain the above copyright
//    notice, this list of conditions and the following disclaimer.
//  * Redistributions in binary form must reproduce the above copyright
//    notice, this list of conditions and the following disclaimer in the
//    documentation and/or other materials provided with the distribution.
//  * Neither the name of any author or any participating institution
//    may be used to endorse or promote products derived from this software
//    without specific prior written permission.
// For a full list of authors, refer to the file AUTHORS.
// --------------------------------------------------------------------------
// THIS SOFTWARE IS PROVIDED BY THE COPYRIGHT HOLDERS AND CONTRIBUTORS "AS IS"
// AND ANY EXPRESS OR IMPLIED WARRANTIES, INCLUDING, BUT NOT LIMITED TO, THE
// IMPLIED WARRANTIES OF MERCHANTABILITY AND FITNESS FOR A PARTICULAR PURPOSE
// ARE DISCLAIMED. IN NO EVENT SHALL ANY OF THE AUTHORS OR THE CONTRIBUTING
// INSTITUTIONS BE LIABLE FOR ANY DIRECT, INDIRECT, INCIDENTAL, SPECIAL,
// EXEMPLARY, OR CONSEQUENTIAL DAMAGES (INCLUDING, BUT NOT LIMITED TO,
// PROCUREMENT OF SUBSTITUTE GOODS OR SERVICES; LOSS OF USE, DATA, OR PROFITS;
// OR BUSINESS INTERRUPTION) HOWEVER CAUSED AND ON ANY THEORY OF LIABILITY,
// WHETHER IN CONTRACT, STRICT LIABILITY, OR TORT (INCLUDING NEGLIGENCE OR
// OTHERWISE) ARISING IN ANY WAY OUT OF THE USE OF THIS SOFTWARE, EVEN IF
// ADVISED OF THE POSSIBILITY OF SUCH DAMAGE.
//
// --------------------------------------------------------------------------
// $Maintainer: Timo Sachsenberg $
// $Authors: Marc Sturm $
// --------------------------------------------------------------------------

#ifndef OPENMS_VISUAL_VISUALIZER_PROTEINIDENTIFICATIONVISUALIZER_H
#define OPENMS_VISUAL_VISUALIZER_PROTEINIDENTIFICATIONVISUALIZER_H

// OpenMS_GUI config
#include <OpenMS/VISUAL/OpenMS_GUIConfig.h>

//OpenMS
#include <OpenMS/METADATA/ProteinIdentification.h>
#include <OpenMS/VISUAL/VISUALIZER/BaseVisualizer.h>
#include <OpenMS/VISUAL/VISUALIZER/BaseVisualizerGUI.h>

namespace OpenMS
{
  class MetaDataBrowser;

  /**
      @brief Class that displays all meta information for ProteinIdentification objects

      This class provides all functionality to view the meta information of an object of type Identification.
  */
  class OPENMS_GUI_DLLAPI ProteinIdentificationVisualizer :
    public BaseVisualizerGUI,
    public BaseVisualizer<ProteinIdentification>
  {
    Q_OBJECT

public:
    ///Constructor
<<<<<<< HEAD
    ProteinIdentificationVisualizer(bool editable = false, QWidget * parent = 0, MetaDataBrowser * caller = 0);
=======
    ProteinIdentificationVisualizer(bool editable = FALSE, QWidget * parent = nullptr, MetaDataBrowser * caller = nullptr);
>>>>>>> 95c093af

    /// Loads the meta data from the object to the viewer. Gets the id of the item in the tree as parameter.
    void load(ProteinIdentification & s, int tree_item_id);

public slots:

    //Docu in base class
    void store() override;

protected slots:

    /**
        @brief Updates the tree by calling MetaDataBrowser::updateProteinHits()

        Calls MetaDataBrowser::updateProteinHits().<br>
        Updates the tree depending of the protein significance threshold.<br>
        Only ProteinHits with a score superior or equal to the current threshold will be displayed.
    */
    void updateTree_();

    ///Undo the changes made in the GUI.
    void undo_();

protected:

    /// Pointer to MetaDataBrowser
    MetaDataBrowser * pidv_caller_;
    /// The id of the item in the tree
    int tree_id_;

    ///@name Edit fields and buttons
    //@{
    QLineEdit * engine_;
    QLineEdit * engine_version_;
    QLineEdit * identification_date_;
    QLineEdit * identification_threshold_;
    QLineEdit * identifier_;
    QLineEdit * score_type_;
    QComboBox * higher_better_;

    QLineEdit * db_;
    QLineEdit * db_version_;
    QLineEdit * taxonomy_;
    QLineEdit * charges_;
    QLineEdit * missed_cleavages_;
    QLineEdit * peak_tolerance_;
    QLineEdit * precursor_tolerance_;
    QComboBox * mass_type_;
    QLineEdit * enzyme_;
    //@}

    /// Threshold for filtering by score
    QLineEdit * filter_threshold_;
  };
}
#endif //OPENMS_VISUAL_VISUALIZER_PROTEINIDENTIFICATIONVISUALIZER_H<|MERGE_RESOLUTION|>--- conflicted
+++ resolved
@@ -60,11 +60,7 @@
 
 public:
     ///Constructor
-<<<<<<< HEAD
-    ProteinIdentificationVisualizer(bool editable = false, QWidget * parent = 0, MetaDataBrowser * caller = 0);
-=======
-    ProteinIdentificationVisualizer(bool editable = FALSE, QWidget * parent = nullptr, MetaDataBrowser * caller = nullptr);
->>>>>>> 95c093af
+    ProteinIdentificationVisualizer(bool editable = false, QWidget * parent = 0, MetaDataBrowser * caller = nullptr);
 
     /// Loads the meta data from the object to the viewer. Gets the id of the item in the tree as parameter.
     void load(ProteinIdentification & s, int tree_item_id);
