// --------------------------------------------------------------------------
//                   OpenMS -- Open-Source Mass Spectrometry
// --------------------------------------------------------------------------
// Copyright The OpenMS Team -- Eberhard Karls University Tuebingen,
// ETH Zurich, and Freie Universitaet Berlin 2002-2017.
//
// This software is released under a three-clause BSD license:
//  * Redistributions of source code must retain the above copyright
//    notice, this list of conditions and the following disclaimer.
//  * Redistributions in binary form must reproduce the above copyright
//    notice, this list of conditions and the following disclaimer in the
//    documentation and/or other materials provided with the distribution.
//  * Neither the name of any author or any participating institution
//    may be used to endorse or promote products derived from this software
//    without specific prior written permission.
// For a full list of authors, refer to the file AUTHORS.
// --------------------------------------------------------------------------
// THIS SOFTWARE IS PROVIDED BY THE COPYRIGHT HOLDERS AND CONTRIBUTORS "AS IS"
// AND ANY EXPRESS OR IMPLIED WARRANTIES, INCLUDING, BUT NOT LIMITED TO, THE
// IMPLIED WARRANTIES OF MERCHANTABILITY AND FITNESS FOR A PARTICULAR PURPOSE
// ARE DISCLAIMED. IN NO EVENT SHALL ANY OF THE AUTHORS OR THE CONTRIBUTING
// INSTITUTIONS BE LIABLE FOR ANY DIRECT, INDIRECT, INCIDENTAL, SPECIAL,
// EXEMPLARY, OR CONSEQUENTIAL DAMAGES (INCLUDING, BUT NOT LIMITED TO,
// PROCUREMENT OF SUBSTITUTE GOODS OR SERVICES; LOSS OF USE, DATA, OR PROFITS;
// OR BUSINESS INTERRUPTION) HOWEVER CAUSED AND ON ANY THEORY OF LIABILITY,
// WHETHER IN CONTRACT, STRICT LIABILITY, OR TORT (INCLUDING NEGLIGENCE OR
// OTHERWISE) ARISING IN ANY WAY OUT OF THE USE OF THIS SOFTWARE, EVEN IF
// ADVISED OF THE POSSIBILITY OF SUCH DAMAGE.
//
// --------------------------------------------------------------------------
// $Maintainer: Timo Sachsenberg $
// $Authors: Marc Sturm $
// --------------------------------------------------------------------------

// OpenMS includes
#include <OpenMS/VISUAL/DIALOGS/TheoreticalSpectrumGenerationDialog.h>
#include <ui_TheoreticalSpectrumGenerationDialog.h>

#include <OpenMS/DATASTRUCTURES/String.h>


namespace OpenMS
{
  TheoreticalSpectrumGenerationDialog::TheoreticalSpectrumGenerationDialog()
    : ui_(new Ui::TheoreticalSpectrumGenerationDialogTemplate)
  {
    ui_->setupUi(this);

    connect(ui_->list_widget, SIGNAL(itemChanged(QListWidgetItem *)), this, SLOT(itemChanged(QListWidgetItem *)));

    // select b- and y-ions as residue types by default
<<<<<<< HEAD
    list_widget->item(0)->setCheckState(Qt::Unchecked);//A
    list_widget->item(1)->setCheckState(Qt::Unchecked);//A-b
    list_widget->item(2)->setCheckState(Qt::Checked); //B
    list_widget->item(3)->setCheckState(Qt::Unchecked); // C
    list_widget->item(4)->setCheckState(Qt::Unchecked); // D
    list_widget->item(5)->setCheckState(Qt::Unchecked); // W
    list_widget->item(6)->setCheckState(Qt::Unchecked); // X
    list_widget->item(7)->setCheckState(Qt::Checked); // Y
    list_widget->item(8)->setCheckState(Qt::Unchecked); //Z
    list_widget->item(9)->setCheckState(Qt::Unchecked); //Precursor
    list_widget->item(10)->setCheckState(Qt::Unchecked); //Neutral loss
    list_widget->item(11)->setCheckState(Qt::Unchecked); //Isotope Clusters
    list_widget->item(12)->setCheckState(Qt::Unchecked); // Abundant Immonium ions
=======
    ui_->list_widget->item(0)->setCheckState(Qt::Unchecked);
    ui_->list_widget->item(1)->setCheckState(Qt::Checked);
    ui_->list_widget->item(2)->setCheckState(Qt::Unchecked);
    ui_->list_widget->item(3)->setCheckState(Qt::Unchecked);
    ui_->list_widget->item(4)->setCheckState(Qt::Checked);
    ui_->list_widget->item(5)->setCheckState(Qt::Unchecked);
    ui_->list_widget->item(6)->setCheckState(Qt::Unchecked);
    ui_->list_widget->item(7)->setCheckState(Qt::Unchecked);
    ui_->list_widget->item(8)->setCheckState(Qt::Unchecked);
    ui_->list_widget->item(9)->setCheckState(Qt::Unchecked);
  }

  TheoreticalSpectrumGenerationDialog::~TheoreticalSpectrumGenerationDialog()
  {
    delete ui_;
  }

  String TheoreticalSpectrumGenerationDialog::getSequence() const
  {
    return ui_->line_edit->text();
  }

  Param TheoreticalSpectrumGenerationDialog::getParam() const
  {
    Param p;
    p.setValue("charge", ui_->spin_box->value());
    bool losses = (ui_->list_widget->item(7)->checkState() == Qt::Checked); // "Neutral losses"
    String losses_str = losses ? "true" : "false";
    p.setValue("add_losses", losses_str, "Adds common losses to those ion expect to have them, only water and ammonia loss is considered");

    bool isotopes = (ui_->list_widget->item(8)->checkState() == Qt::Checked); // "Isotope clusters"
    String iso_str = isotopes ? "true" : "false";
    p.setValue("add_isotopes", iso_str, "If set to 1 isotope peaks of the product ion peaks are added");

    bool abundant_immonium_ions = (ui_->list_widget->item(9)->checkState() == Qt::Checked); // "abundant immonium-ions"
    String abundant_immonium_ions_str = abundant_immonium_ions ? "true" : "false";
    p.setValue("add_abundant_immonium_ions", abundant_immonium_ions_str, "Add most abundant immonium ions");

    bool precursor_ions = (ui_->list_widget->item(6)->checkState() == Qt::Checked); // "add precursor ions"
    String precursor_ions_str = precursor_ions ? "true" : "false";
    p.setValue("add_precursor_peaks", precursor_ions_str, "Adds peaks of the precursor to the spectrum, which happen to occur sometimes");

    Size max_iso_count = (Size)ui_->max_iso_spinbox->value();
    p.setValue("max_isotope", max_iso_count, "Number of isotopic peaks");
    p.setValue("a_intensity", ui_->a_intensity->value(), "Intensity of the a-ions");
    p.setValue("b_intensity", ui_->b_intensity->value(), "Intensity of the b-ions");
    p.setValue("c_intensity", ui_->c_intensity->value(), "Intensity of the c-ions");
    p.setValue("x_intensity", ui_->x_intensity->value(), "Intensity of the x-ions");
    p.setValue("y_intensity", ui_->y_intensity->value(), "Intensity of the y-ions");
    p.setValue("z_intensity", ui_->z_intensity->value(), "Intensity of the z-ions");
    double rel_loss_int = (double)(ui_->rel_loss_intensity->value()) / 100.0;
    p.setValue("relative_loss_intensity", rel_loss_int, "Intensity of loss ions, in relation to the intact ion intensity");
    
    p.setValue("has_A", "false");
    p.setValue("has_B", "false");
    p.setValue("has_C", "false");
    p.setValue("has_X", "false");
    p.setValue("has_Y", "false");
    p.setValue("has_Z", "false");
    p.setValue("has_Precursor", "false");
    p.setValue("has_abundantImmoniumIons", "false");

    if (ui_->list_widget->item(0)->checkState() == Qt::Checked) // "A-ions"
    {
      p.setValue("has_A", "true");
    }
    if (ui_->list_widget->item(1)->checkState() == Qt::Checked) // "B-ions"
    {
      p.setValue("has_B", "true");
    }
    if (ui_->list_widget->item(2)->checkState() == Qt::Checked) // "C-ions"
    {
      p.setValue("has_C", "true");
    }
    if (ui_->list_widget->item(3)->checkState() == Qt::Checked) // "X-ions"
    {
      p.setValue("has_X", "true");
    }
    if (ui_->list_widget->item(4)->checkState() == Qt::Checked) // "Y-ions"
    {
      p.setValue("has_Y", "true");
    }
    if (ui_->list_widget->item(5)->checkState() == Qt::Checked) // "Z-ions"
    {
      p.setValue("has_Z", "true");
    }
    if (ui_->list_widget->item(6)->checkState() == Qt::Checked) // "Precursor"
    {
      p.setValue("has_Precursor", "true");
    }
    if (ui_->list_widget->item(9)->checkState() == Qt::Checked) // "abundant Immonium-ions"
    {
      p.setValue("has_abundantImmoniumIons", "true");
    }
    return p;
>>>>>>> 5af4ebdb
  }

  void TheoreticalSpectrumGenerationDialog::itemChanged(QListWidgetItem * item)
  {
    if (item->text() == "Isotope clusters")
    {
      if (item->checkState() == Qt::Checked)
      {
        ui_->max_iso_label->setEnabled(true);
        ui_->max_iso_spinbox->setEnabled(true);
      }
      else
      {
        ui_->max_iso_label->setEnabled(false);
        ui_->max_iso_spinbox->setEnabled(false);
      }
    }
  }

} // namespace<|MERGE_RESOLUTION|>--- conflicted
+++ resolved
@@ -49,21 +49,6 @@
     connect(ui_->list_widget, SIGNAL(itemChanged(QListWidgetItem *)), this, SLOT(itemChanged(QListWidgetItem *)));
 
     // select b- and y-ions as residue types by default
-<<<<<<< HEAD
-    list_widget->item(0)->setCheckState(Qt::Unchecked);//A
-    list_widget->item(1)->setCheckState(Qt::Unchecked);//A-b
-    list_widget->item(2)->setCheckState(Qt::Checked); //B
-    list_widget->item(3)->setCheckState(Qt::Unchecked); // C
-    list_widget->item(4)->setCheckState(Qt::Unchecked); // D
-    list_widget->item(5)->setCheckState(Qt::Unchecked); // W
-    list_widget->item(6)->setCheckState(Qt::Unchecked); // X
-    list_widget->item(7)->setCheckState(Qt::Checked); // Y
-    list_widget->item(8)->setCheckState(Qt::Unchecked); //Z
-    list_widget->item(9)->setCheckState(Qt::Unchecked); //Precursor
-    list_widget->item(10)->setCheckState(Qt::Unchecked); //Neutral loss
-    list_widget->item(11)->setCheckState(Qt::Unchecked); //Isotope Clusters
-    list_widget->item(12)->setCheckState(Qt::Unchecked); // Abundant Immonium ions
-=======
     ui_->list_widget->item(0)->setCheckState(Qt::Unchecked);
     ui_->list_widget->item(1)->setCheckState(Qt::Checked);
     ui_->list_widget->item(2)->setCheckState(Qt::Unchecked);
@@ -159,7 +144,6 @@
       p.setValue("has_abundantImmoniumIons", "true");
     }
     return p;
->>>>>>> 5af4ebdb
   }
 
   void TheoreticalSpectrumGenerationDialog::itemChanged(QListWidgetItem * item)
