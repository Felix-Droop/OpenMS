// --------------------------------------------------------------------------
//                   OpenMS -- Open-Source Mass Spectrometry
// --------------------------------------------------------------------------
// Copyright The OpenMS Team -- Eberhard Karls University Tuebingen,
// ETH Zurich, and Freie Universitaet Berlin 2002-2017.
//
// This software is released under a three-clause BSD license:
//  * Redistributions of source code must retain the above copyright
//    notice, this list of conditions and the following disclaimer.
//  * Redistributions in binary form must reproduce the above copyright
//    notice, this list of conditions and the following disclaimer in the
//    documentation and/or other materials provided with the distribution.
//  * Neither the name of any author or any participating institution
//    may be used to endorse or promote products derived from this software
//    without specific prior written permission.
// For a full list of authors, refer to the file AUTHORS.
// --------------------------------------------------------------------------
// THIS SOFTWARE IS PROVIDED BY THE COPYRIGHT HOLDERS AND CONTRIBUTORS "AS IS"
// AND ANY EXPRESS OR IMPLIED WARRANTIES, INCLUDING, BUT NOT LIMITED TO, THE
// IMPLIED WARRANTIES OF MERCHANTABILITY AND FITNESS FOR A PARTICULAR PURPOSE
// ARE DISCLAIMED. IN NO EVENT SHALL ANY OF THE AUTHORS OR THE CONTRIBUTING
// INSTITUTIONS BE LIABLE FOR ANY DIRECT, INDIRECT, INCIDENTAL, SPECIAL,
// EXEMPLARY, OR CONSEQUENTIAL DAMAGES (INCLUDING, BUT NOT LIMITED TO,
// PROCUREMENT OF SUBSTITUTE GOODS OR SERVICES; LOSS OF USE, DATA, OR PROFITS;
// OR BUSINESS INTERRUPTION) HOWEVER CAUSED AND ON ANY THEORY OF LIABILITY,
// WHETHER IN CONTRACT, STRICT LIABILITY, OR TORT (INCLUDING NEGLIGENCE OR
// OTHERWISE) ARISING IN ANY WAY OUT OF THE USE OF THIS SOFTWARE, EVEN IF
// ADVISED OF THE POSSIBILITY OF SUCH DAMAGE.
//
// --------------------------------------------------------------------------
// $Maintainer: Timo Sachsenberg $
// $Authors: Timo Sachsenberg $
// --------------------------------------------------------------------------

#include <OpenMS/VISUAL/SpectraViewWidget.h>
#include <QtGui/QVBoxLayout>
#include <QtGui/QTreeWidget>
#include <QtGui/QComboBox>
#include <QtGui/QLineEdit>
#include <QtGui/QHeaderView>
#include <QtGui/QMenu>

namespace OpenMS
{
  SpectraViewWidget::SpectraViewWidget(QWidget * parent) :
    QWidget(parent)
  {
    QVBoxLayout * spectra_widget_layout = new QVBoxLayout(this);
    spectra_treewidget_ = new QTreeWidget(this);
    spectra_treewidget_->setWhatsThis("Spectrum selection bar<BR><BR>Here all spectra of the current experiment are shown. Left-click on a spectrum to open it.");

    //~ no good for huge experiments - omitted:
    //~ spectrum_selection_->setSortingEnabled(true);
    //~ spectrum_selection_->sortByColumn ( 1, Qt::AscendingOrder);

    spectra_treewidget_->setColumnCount(7); /// @improvement make dependend from global "header_labels" to change only once (otherwise changes must be applied in several slots too!)

    spectra_treewidget_->setColumnWidth(0, 65);
    spectra_treewidget_->setColumnWidth(1, 45);
    spectra_treewidget_->setColumnWidth(2, 50);
    spectra_treewidget_->setColumnWidth(3, 55);
    spectra_treewidget_->setColumnWidth(4, 55);
    spectra_treewidget_->setColumnWidth(5, 45);
    spectra_treewidget_->setColumnWidth(6, 45);

    ///@improvement write the visibility-status of the columns in toppview.ini and read at start

    QStringList qsl; // names of searchable columns
    qsl << "index" << "RT" << "PC m/z" << "dissociation" << "scan" << "zoom";

    QStringList header_labels; /// @improvement make this global to change only once (otherwise changes must be applied in several slots too!)
    header_labels.append(QString("MS level"));
    header_labels.append(qsl); // all searchable columns
    spectra_treewidget_->setHeaderLabels(header_labels);

    spectra_treewidget_->setDragEnabled(true);
    spectra_treewidget_->setContextMenuPolicy(Qt::CustomContextMenu);
    spectra_treewidget_->header()->setContextMenuPolicy(Qt::CustomContextMenu);

    connect(spectra_treewidget_, SIGNAL(currentItemChanged(QTreeWidgetItem *, QTreeWidgetItem *)), this, SLOT(spectrumSelectionChange_(QTreeWidgetItem *, QTreeWidgetItem *)));
    connect(spectra_treewidget_, SIGNAL(itemDoubleClicked(QTreeWidgetItem *, int)), this, SLOT(spectrumDoubleClicked_(QTreeWidgetItem *)));
    connect(spectra_treewidget_, SIGNAL(customContextMenuRequested(const QPoint &)), this, SLOT(spectrumContextMenu_(const QPoint &)));
    connect(spectra_treewidget_->header(), SIGNAL(customContextMenuRequested(const QPoint &)), this, SLOT(spectrumBrowserHeaderContextMenu_(const QPoint &)));

    spectra_widget_layout->addWidget(spectra_treewidget_);

    QHBoxLayout * tmp_hbox_layout = new QHBoxLayout();

    spectra_search_box_ = new QLineEdit("<search text>", this);
    spectra_search_box_->setWhatsThis("Search in a certain column. Hits are shown as you type. Press <Enter> to display the first hit.");

    spectra_combo_box_ = new QComboBox(this);
    spectra_combo_box_->addItems(qsl);
    spectra_combo_box_->setWhatsThis("Sets the column in which to search.");

    // search whenever text is typed (and highlight the hits)
    connect(spectra_search_box_, SIGNAL(textEdited(const QString &)), this, SLOT(spectrumSearchText_()));
    // .. show hit upon pressing Enter (internally we search again, since the user could have activated another layer with different selections after last search)
    connect(spectra_search_box_, SIGNAL(returnPressed()), this, SLOT(searchAndShow_()));

    tmp_hbox_layout->addWidget(spectra_search_box_);
    tmp_hbox_layout->addWidget(spectra_combo_box_);
    spectra_widget_layout->addLayout(tmp_hbox_layout);
  }

  QTreeWidget * SpectraViewWidget::getTreeWidget()
  {
    return spectra_treewidget_;
  }

  QComboBox * SpectraViewWidget::getComboBox()
  {
    return spectra_combo_box_;
  }

  void SpectraViewWidget::spectrumSearchText_()
  {
    const QString text = spectra_search_box_->text(); // get text from QLineEdit
    if (text.size() > 0)
    {
      QTreeWidget * spectra_view_treewidget = spectra_treewidget_;
      QComboBox * spectra_view_combobox = spectra_combo_box_;
      int col(spectra_view_combobox->currentIndex() + 1);
      if (col > 5)
      {
        col = 1;
      }

      Qt::MatchFlags matchflags = Qt::MatchFixedString;
      matchflags |=  Qt::MatchRecursive; // match subitems (below top-level)
      if (col != 1)
      {
        // only the index has to be matched exactly
        matchflags = matchflags | Qt::MatchStartsWith;
      }
      QList<QTreeWidgetItem *> searched = spectra_view_treewidget->findItems(text, matchflags, col);

      if (searched.size() > 0)
      {
        //QTreeWidgetItem * olditem = spectra_view_treewidget->currentItem();
        spectra_view_treewidget->clearSelection();
        searched.first()->setSelected(true);
        spectra_view_treewidget->update();
        spectra_view_treewidget->scrollToItem(searched.first());
        //spectrumSelectionChange_(searched.first(), olditem); // updates the plot
      }
    }
  }

  void SpectraViewWidget::spectrumSelectionChange_(QTreeWidgetItem * current, QTreeWidgetItem * previous)
  {
    /*	test for previous == 0 is important - without it,
        the wrong spectrum will be selected after finishing
        the execution of a TOPP tool on the whole data */
    if (current == nullptr || previous == nullptr)
    {
      return;
    }

    int spectrum_index = current->text(1).toInt();

    const QList<QVariant> & res = current->data(0, 0).toList();
    if (res.size() == 0)
    {
      emit spectrumSelected(spectrum_index);
    }
    else
    {
      // open several chromatograms at once
      std::vector<int> chrom_indices;
      for (Int i = 0; i != res.size(); ++i)
      {
        chrom_indices.push_back(res[i].toInt());
      }
      emit spectrumSelected(chrom_indices);
    }

  }

  void SpectraViewWidget::searchAndShow_()
  {
    //QTreeWidgetItem* current = spectra_treewidget_->currentItem();
    spectrumSearchText_(); // update selection first (we might be in a new layer)
    QList<QTreeWidgetItem *> selected = spectra_treewidget_->selectedItems();
    if (selected.size() > 0) spectrumSelectionChange_(selected.first(), selected.first());
  }

  void SpectraViewWidget::spectrumDoubleClicked_(QTreeWidgetItem * current)
  {
    if (current == nullptr)
    {
      return;
    }
    int spectrum_index = current->text(1).toInt();
    const QList<QVariant> & res = current->data(0, 0).toList();
    if (res.size() == 0)
    {
      emit spectrumDoubleClicked(spectrum_index);
    }
    else
    {
      // open several chromatograms at once
      std::vector<int> chrom_indices;
      for (Int i = 0; i != res.size(); ++i)
      {
        chrom_indices.push_back(res[i].toInt());
      }
      emit spectrumDoubleClicked(chrom_indices);
    }

  }

  void SpectraViewWidget::spectrumContextMenu_(const QPoint & pos)
  {
    QTreeWidgetItem * item = spectra_treewidget_->itemAt(pos);
    if (item)
    {
      //create menu
      int spectrum_index = item->text(1).toInt();
      QMenu * context_menu = new QMenu(spectra_treewidget_);
      context_menu->addAction("Show in 1D view");
      context_menu->addAction("Meta data");
      context_menu->addAction("Center here");

      QAction * selected = context_menu->exec(spectra_treewidget_->mapToGlobal(pos));
      if (selected != nullptr && selected->text() == "Show in 1D view")
      {
        std::vector<int> chrom_indices;
        const QList<QVariant> & res = item->data(0, 0).toList();
        if (res.size() == 0)
        {
          emit showSpectrumAs1D(spectrum_index);
        }
        else
        {
          // open several chromatograms at once
          for (Int i = 0; i != res.size(); ++i)
          {
            chrom_indices.push_back(res[i].toInt());
          }
          emit showSpectrumAs1D(chrom_indices);
        }
      }
      else if (selected != nullptr && selected->text() == "Meta data")
      {
        emit showSpectrumMetaData(spectrum_index);
      }
      /** TODO
      else if (selected!=0 && selected->text()=="Center here")
      {
        emit centerHere(spectrum_index);
      }
      **/
      delete (context_menu);
    }
  }

  void SpectraViewWidget::spectrumBrowserHeaderContextMenu_(const QPoint & pos)
  {
    //create menu
    QMenu * context_menu = new QMenu(spectra_treewidget_->header());

    QStringList header_labels;
    header_labels.append(QString("MS level"));
    header_labels.append(QString("index"));
    header_labels.append(QString("RT"));
    header_labels.append(QString("precursor m/z"));
    header_labels.append(QString("dissociation"));
    header_labels.append(QString("scan type"));
    header_labels.append(QString("zoom"));
    for (int i = 0; i < header_labels.size(); ++i)
    {
      QAction * tmp = new QAction(header_labels[i], context_menu);
      tmp->setCheckable(true);
      tmp->setChecked(!spectra_treewidget_->isColumnHidden(i));
      context_menu->addAction(tmp);
    }

    //(show and) execute menu
    QAction * selected = context_menu->exec(spectra_treewidget_->mapToGlobal(pos));
    if (selected != nullptr)
    {
      for (int i = 0; i < header_labels.size(); ++i)
      {
        if (selected->text() == header_labels[i])
        {
          selected->isChecked() ? spectra_treewidget_->setColumnHidden(i, false)
          : spectra_treewidget_->setColumnHidden(i, true);
        }
      }
    }
    delete (context_menu);
  }

  void SpectraViewWidget::updateEntries(const LayerData & cl)
  {
    if (!spectra_treewidget_->isVisible() || spectra_treewidget_->signalsBlocked())
    {
      return;
    }

    spectra_treewidget_->blockSignals(true);
    spectra_treewidget_->clear();

    QTreeWidgetItem * item = nullptr;
    QTreeWidgetItem * selected_item = nullptr;
    QList<QTreeWidgetItem *> toplevel_items;
    bool more_than_one_spectrum = true;

    // Branch if the current layer is a spectrum
    if (cl.type == LayerData::DT_PEAK  && !(cl.chromatogram_flag_set()))
    {
      std::vector<QTreeWidgetItem *> parent_stack;
      parent_stack.push_back(nullptr);
      bool fail = false;

      for (Size i = 0; i < cl.getPeakData()->size(); ++i)
      {
        const MSSpectrum& current_spec = (*cl.getPeakData())[i];

        if (i > 0)
        {
          const MSSpectrum& prev_spec = (*cl.getPeakData())[i-1];
          // current MS level = previous MS level + 1 (e.g. current: MS2, previous: MS1)
          if (current_spec.getMSLevel() == prev_spec.getMSLevel() + 1)
          {
            item = new QTreeWidgetItem(parent_stack.back());
            parent_stack.resize(parent_stack.size() + 1);
          }
          // current MS level = previous MS level (e.g. MS2,MS2 or MS1,MS1)
          else if (current_spec.getMSLevel() == prev_spec.getMSLevel())
          {
            if (parent_stack.size() == 1)
            {
              item = new QTreeWidgetItem((QTreeWidget *)nullptr);
            }
            else
            {
              item = new QTreeWidgetItem(*(parent_stack.end() - 2));
            }
          }
          // current MS level < previous MS level (e.g. MS1,MS2)
          else if (current_spec.getMSLevel() < prev_spec.getMSLevel())
          {
            Int level_diff = prev_spec.getMSLevel() - current_spec.getMSLevel();
            Size parent_index = 0;
            if (parent_stack.size() - level_diff >= 2)
            {
<<<<<<< HEAD
              QTreeWidgetItem * parent = nullptr;
=======
>>>>>>> 80140317
              parent_index = parent_stack.size() - level_diff - 1;
              QTreeWidgetItem * parent = parent_stack[parent_index];
              item = new QTreeWidgetItem(parent, parent_stack[parent_index + 1]);
            }
            else
            {
              item = new QTreeWidgetItem((QTreeWidget *)nullptr);
            }
            parent_stack.resize(parent_index + 1);
          }
          else
          {
            std::cerr << "Cannot build treelike view for spectrum browser, generating flat list instead." << std::endl;
            fail = true;
            break;
          }
        }
        else
        {
          item = new QTreeWidgetItem((QTreeWidget *)nullptr);
        }

        parent_stack.back() = item;
        if (parent_stack.size() == 1)
        {
          toplevel_items.push_back(item);
        }

        item->setText(0, QString("MS") + QString::number(current_spec.getMSLevel()));
        item->setText(1, QString::number(i));
        item->setText(2, QString::number(current_spec.getRT()));

        const std::vector<Precursor>& current_precursors = current_spec.getPrecursors();

        if (!current_precursors.empty() || current_spec.metaValueExists("analyzer scan offset"))
        {
          double pc_val;
          if (current_spec.metaValueExists("analyzer scan offset"))
          {
            pc_val = current_spec.getMetaValue("analyzer scan offset");
            item->setText(4, "-");
          }
          else 
          {
            const Precursor& current_pc = current_precursors[0];
            pc_val = current_pc.getMZ();
            if (!current_pc.getActivationMethods().empty())
            {
              QString t;
              for (std::set<Precursor::ActivationMethod>::const_iterator it = current_pc.getActivationMethods().begin(); it != current_pc.getActivationMethods().end(); ++it)
              {
                if (!t.isEmpty())
                {
                  t.append(",");
                }
                t.append(QString::fromStdString(current_pc.NamesOfActivationMethod[*(current_pc.getActivationMethods().begin())]));
              }
              item->setText(4, t);
            }
            else
            {
              item->setText(4, "-");
            }
          }
          item->setText(3, QString::number(pc_val));
        }
        else
        {
          item->setText(3, "-");
          item->setText(4, "-");
        }
        if (current_spec.getInstrumentSettings().getScanMode() > 0)
        {
          item->setText(5, QString::fromStdString(current_spec.getInstrumentSettings().NamesOfScanMode[current_spec.getInstrumentSettings().getScanMode()]));
        }
        else
        {
          item->setText(5, "-");
        }
        if (current_spec.getInstrumentSettings().getZoomScan())
        {
          item->setText(6, "yes");
        }
        else
        {
          item->setText(6, "no");
        }
        /*
        std::cout << "adding: ";
	      for (Size k = 0; k != item->columnCount(); ++k)
	      {
          std::cout << item->text(k).toStdString() << " ";
	      }
        std::cout << std::endl;
        */
        if (i == cl.getCurrentSpectrumIndex())
        {
          // just remember it, select later
          selected_item = item;
        }
      }

      if (!fail)
      {
        spectra_treewidget_->addTopLevelItems(toplevel_items);
      }
      else
      {
        // generate flat list instead
        spectra_treewidget_->clear();
        toplevel_items.clear();
        selected_item = nullptr;
        for (Size i = 0; i < cl.getPeakData()->size(); ++i)
        {
          const MSSpectrum& current_spec = (*cl.getPeakData())[i];
          item = new QTreeWidgetItem((QTreeWidget *)nullptr);
          item->setText(0, QString("MS") + QString::number(current_spec.getMSLevel()));
          item->setText(1, QString::number(i));
          item->setText(2, QString::number(current_spec.getRT()));
          if (!current_spec.getPrecursors().empty())
          {
            item->setText(3, QString::number(current_spec.getPrecursors()[0].getMZ()));
            if (!current_spec.getPrecursors().front().getActivationMethods().empty())
            {
              QString t;
              for (std::set<Precursor::ActivationMethod>::const_iterator it = current_spec.getPrecursors().front().getActivationMethods().begin(); it != current_spec.getPrecursors().front().getActivationMethods().end(); ++it)
              {
                if (!t.isEmpty())
                {
                  t.append(",");
                }
                t.append(QString::fromStdString(current_spec.getPrecursors().front().NamesOfActivationMethod[*(current_spec.getPrecursors().front().getActivationMethods().begin())]));
              }
              item->setText(4, t);
            }
            else
            {
              item->setText(4, "-");
            }
          }
          else
          {
            item->setText(3, "-");
            item->setText(4, "-");
          }
          if (current_spec.getInstrumentSettings().getScanMode() > 0)
          {
            item->setText(5, QString::fromStdString(current_spec.getInstrumentSettings().NamesOfScanMode[current_spec.getInstrumentSettings().getScanMode()]));
          }
          else
          {
            item->setText(5, "-");
          }
          if (current_spec.getInstrumentSettings().getZoomScan())
          {
            item->setText(6, "yes");
          }
          else
          {
            item->setText(6, "no");
          }
          toplevel_items.push_back(item);
          if (i == cl.getCurrentSpectrumIndex())
          {
            // just remember it, select later
            selected_item = item;
          }
        }
        spectra_treewidget_->addTopLevelItems(toplevel_items);
      }
      if (selected_item)
      {
        // now, select and scroll down to item
        selected_item->setSelected(true);
        spectra_treewidget_->scrollToItem(selected_item);
      }
      if (cl.getPeakData()->size() > 1)
      {
        more_than_one_spectrum = false;
      }
    }
    // Branch if the current layer is a chromatogram (either indicated by its
    // type or by the flag which is set).
    else if (cl.type == LayerData::DT_CHROMATOGRAM || cl.chromatogram_flag_set())
    {

      // We need to redraw the whole Widget because the we have changed all the layers.
      // First we need to figure out which chromatogram was selected and
      // whether multiple ones are selected.

      bool multiple_select = false;
      int this_selected_item = -1;
      if (cl.getPeakData()->size() > 0 && cl.getPeakData()->metaValueExists("multiple_select"))
      {
        multiple_select = cl.getPeakData()->getMetaValue("multiple_select").toBool();
      }
      if (cl.getPeakData()->size() > 0 && cl.getPeakData()->metaValueExists("selected_chromatogram"))
      {
        this_selected_item = (int)cl.getPeakData()->getMetaValue("selected_chromatogram");
      }

      spectra_treewidget_->setColumnCount(5);
      spectra_treewidget_->setColumnWidth(0, 45);
      spectra_treewidget_->setColumnWidth(1, 45);
      spectra_treewidget_->setColumnWidth(2, 80);
      spectra_treewidget_->setColumnWidth(3, 150);
      spectra_treewidget_->setColumnWidth(4, 80);
      spectra_treewidget_->setColumnWidth(5, 80);
      spectra_treewidget_->setColumnWidth(6, 45);
      spectra_treewidget_->setColumnWidth(7, 80);

      // create a different header list
      QStringList header_labels;
      header_labels.append(QString(" type "));
      header_labels.append(QString("index"));
      header_labels.append(QString("m/z"));
      header_labels.append(QString("Description"));
      header_labels.append(QString("rt start"));
      header_labels.append(QString("rt end"));
      header_labels.append(QString("charge"));
      header_labels.append(QString("chromatogram type"));
      spectra_treewidget_->setHeaderLabels(header_labels);

      // create a different combo box
      int curr = spectra_combo_box_->currentIndex();
      QStringList qsl;
      qsl.push_back("index");
      qsl.push_back("m/z");
      qsl.push_back("Description");
      spectra_combo_box_->clear();
      spectra_combo_box_->addItems(qsl);
      spectra_combo_box_->setCurrentIndex(curr);

      LayerData::ExperimentSharedPtrType exp;
      exp = cl.getPeakData();

      if (cl.chromatogram_flag_set())
      {
        exp = cl.getChromatogramData();
      }

      if (exp->getChromatograms().size() > 1)
      {
        more_than_one_spectrum = false;
      }

      // try to retrieve the map from the cache if available
      typedef std::set<Precursor, Precursor::MZLess> PCSetType;
      std::map<Precursor, std::vector<Size>, Precursor::MZLess> map_precursor_to_chrom_idx;
      if (map_precursor_to_chrom_idx_cache_.find((size_t)(exp.get())) != map_precursor_to_chrom_idx_cache_.end())
      {
        map_precursor_to_chrom_idx = map_precursor_to_chrom_idx_cache_[(size_t)(exp.get())];
      }
      else
      {

        // collect all precursor that fall into the mz rt window
        PCSetType precursor_in_rt_mz_window;
        for (std::vector<MSChromatogram >::const_iterator iter = exp->getChromatograms().begin(); iter != exp->getChromatograms().end(); ++iter)
        {
          precursor_in_rt_mz_window.insert(iter->getPrecursor());
        }

        // determine product chromatograms for each precursor
        for (PCSetType::const_iterator pit = precursor_in_rt_mz_window.begin(); pit != precursor_in_rt_mz_window.end(); ++pit)
        {
          for (std::vector<MSChromatogram >::const_iterator iter = exp->getChromatograms().begin(); iter != exp->getChromatograms().end(); ++iter)
          {
            if (iter->getPrecursor() == *pit)
            {
              map_precursor_to_chrom_idx[*pit].push_back(iter - exp->getChromatograms().begin());
            }
          }
        }

        map_precursor_to_chrom_idx_cache_[(size_t)(exp.get())] = map_precursor_to_chrom_idx;
      }

      if (!map_precursor_to_chrom_idx.empty())
      {
        int precursor_idx = 0;
        for (std::map<Precursor, std::vector<Size>, Precursor::MZLess>::iterator mit = map_precursor_to_chrom_idx.begin(); mit != map_precursor_to_chrom_idx.end(); ++mit)
        {
          // Show the peptide sequence if available, otherwise show the m/z and charge only
          QString mz_string = QString::number(mit->first.getMZ());
          QString charge = QString::number(mit->first.getCharge());
          QString description = "";
          if (mit->first.metaValueExists("peptide_sequence"))
          {
            description = String(mit->first.getMetaValue("peptide_sequence")).toQString();
          }
          if (mit->first.metaValueExists("description"))
          {
            description = String(mit->first.getMetaValue("description")).toQString();
          }

          // Show all: iterate over all chromatograms corresponding to the current precursor and add action containing all chromatograms
          QList<QVariant> chroms_idx;
          for (std::vector<Size>::iterator vit = mit->second.begin(); vit != mit->second.end(); ++vit)
          {
            chroms_idx.push_back((unsigned int)*vit);
          }

          bool one_selected = false;

          // Top level precursor entry
          item = new QTreeWidgetItem(0);
          item->setText(0, QString("Peptide"));
          item->setText(1, QString::number(precursor_idx++));
          item->setText(2, mz_string);
          item->setText(3, description);
          //item->setText(4, QString::number(prod_it->second[0].front().getRT()));
          //item->setText(5, QString::number(prod_it->second[0].back().getRT()));
          item->setText(6, QString("-"));
          item->setText(7, charge);
          item->setData(0, 0, chroms_idx);

          toplevel_items.push_back(item);

          // Show single chromatogram: iterate over all chromatograms corresponding to the current precursor and add action for the single chromatogram
          for (std::vector<Size>::iterator vit = mit->second.begin(); vit != mit->second.end(); ++vit)
          {
            const MSChromatogram & current_chromatogram = exp->getChromatograms()[*vit];

            // Children chromatogram entry
            QTreeWidgetItem * sub_item = new QTreeWidgetItem(item);
            if ((int)*vit == this_selected_item)
            {
              one_selected = true;
              selected_item = sub_item;
            }
            QString chrom_description = "ion";
            if (mit->first.metaValueExists("description"))
            {
              chrom_description = String(mit->first.getMetaValue("description")).toQString();
            }

            sub_item->setText(0, QString("Transition"));
            sub_item->setText(1, QString::number((unsigned int)*vit));
            sub_item->setText(2, QString::number(current_chromatogram.getProduct().getMZ()));
            //sub_item->setText(7, QString::number(prod_it->second[0].getProduct().getCharge())); // TODO product charge
            sub_item->setText(3, QString(chrom_description));
            if (! current_chromatogram.empty())
            {
              sub_item->setText(4, QString::number(current_chromatogram.front().getRT()));
              sub_item->setText(5, QString::number(current_chromatogram.back().getRT()));
            }

            switch (current_chromatogram.getChromatogramType())
            {
            case ChromatogramSettings::MASS_CHROMATOGRAM:                         sub_item->setText(6, QString("Mass chromatogram")); break;

            case ChromatogramSettings::TOTAL_ION_CURRENT_CHROMATOGRAM:            sub_item->setText(6, QString("Total ion chromatogram")); break;

            case ChromatogramSettings::SELECTED_ION_CURRENT_CHROMATOGRAM:         sub_item->setText(6, QString("Selected ion current chromatogram")); break;

            case ChromatogramSettings::BASEPEAK_CHROMATOGRAM:                     sub_item->setText(6, QString("Basepeak chromatogram")); break;

            case ChromatogramSettings::SELECTED_ION_MONITORING_CHROMATOGRAM:      sub_item->setText(6, QString("Selected ion monitoring chromatogram")); break;

            case ChromatogramSettings::SELECTED_REACTION_MONITORING_CHROMATOGRAM: sub_item->setText(6, QString("Selected reaction monitoring chromatogram")); break;

            case ChromatogramSettings::ELECTROMAGNETIC_RADIATION_CHROMATOGRAM:    sub_item->setText(6, QString("Electromagnetic radiation chromatogram")); break;

            case ChromatogramSettings::ABSORPTION_CHROMATOGRAM:                   sub_item->setText(6, QString("Absorption chromatogram")); break;

            case ChromatogramSettings::EMISSION_CHROMATOGRAM:                     sub_item->setText(6, QString("Emission chromatogram")); break;

            default:                                                                            sub_item->setText(6, QString("Unknown chromatogram")); break;
            }

          }
          if (one_selected && multiple_select)
          {
            selected_item = item;
          }
        }
      }
      spectra_treewidget_->addTopLevelItems(toplevel_items);

      if (selected_item && this_selected_item != -1)
      {
        // now, select and scroll down to item
        spectra_treewidget_->setCurrentItem(selected_item);
        selected_item->setSelected(true);
        spectra_treewidget_->scrollToItem(selected_item);

        // expand the item if necessary
        if (!multiple_select)
        {
          selected_item->parent()->setExpanded(true);
        }
      }
    }
    // Branch if its neither (just draw an empty item)
    else
    {
      item = new QTreeWidgetItem((QTreeWidget *)nullptr);
      item->setText(0, QString("No peak map"));
      item->setText(1, QString("-"));
      item->setText(2, QString("-"));
      item->setText(3, QString::number(0));
      item->setFlags(nullptr);
      spectra_treewidget_->addTopLevelItem(item);
    }

    if (more_than_one_spectrum && item != nullptr)
    {
      item->setFlags(nullptr);
    }

    spectra_treewidget_->blockSignals(false);
  }

  SpectraViewWidget::~SpectraViewWidget()
  {
  }

}<|MERGE_RESOLUTION|>--- conflicted
+++ resolved
@@ -346,10 +346,6 @@
             Size parent_index = 0;
             if (parent_stack.size() - level_diff >= 2)
             {
-<<<<<<< HEAD
-              QTreeWidgetItem * parent = nullptr;
-=======
->>>>>>> 80140317
               parent_index = parent_stack.size() - level_diff - 1;
               QTreeWidgetItem * parent = parent_stack[parent_index];
               item = new QTreeWidgetItem(parent, parent_stack[parent_index + 1]);
