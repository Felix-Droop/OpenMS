// --------------------------------------------------------------------------
//                   OpenMS -- Open-Source Mass Spectrometry
// --------------------------------------------------------------------------
// Copyright The OpenMS Team -- Eberhard Karls University Tuebingen,
// ETH Zurich, and Freie Universitaet Berlin 2002-2018.
//
// This software is released under a three-clause BSD license:
//  * Redistributions of source code must retain the above copyright
//    notice, this list of conditions and the following disclaimer.
//  * Redistributions in binary form must reproduce the above copyright
//    notice, this list of conditions and the following disclaimer in the
//    documentation and/or other materials provided with the distribution.
//  * Neither the name of any author or any participating institution
//    may be used to endorse or promote products derived from this software
//    without specific prior written permission.
// For a full list of authors, refer to the file AUTHORS.
// --------------------------------------------------------------------------
// THIS SOFTWARE IS PROVIDED BY THE COPYRIGHT HOLDERS AND CONTRIBUTORS "AS IS"
// AND ANY EXPRESS OR IMPLIED WARRANTIES, INCLUDING, BUT NOT LIMITED TO, THE
// IMPLIED WARRANTIES OF MERCHANTABILITY AND FITNESS FOR A PARTICULAR PURPOSE
// ARE DISCLAIMED. IN NO EVENT SHALL ANY OF THE AUTHORS OR THE CONTRIBUTING
// INSTITUTIONS BE LIABLE FOR ANY DIRECT, INDIRECT, INCIDENTAL, SPECIAL,
// EXEMPLARY, OR CONSEQUENTIAL DAMAGES (INCLUDING, BUT NOT LIMITED TO,
// PROCUREMENT OF SUBSTITUTE GOODS OR SERVICES; LOSS OF USE, DATA, OR PROFITS;
// OR BUSINESS INTERRUPTION) HOWEVER CAUSED AND ON ANY THEORY OF LIABILITY,
// WHETHER IN CONTRACT, STRICT LIABILITY, OR TORT (INCLUDING NEGLIGENCE OR
// OTHERWISE) ARISING IN ANY WAY OUT OF THE USE OF THIS SOFTWARE, EVEN IF
// ADVISED OF THE POSSIBILITY OF SUCH DAMAGE.
//
// --------------------------------------------------------------------------
// $Maintainer: Timo Sachsenberg $
// $Authors: Timo Sachsenberg $
// --------------------------------------------------------------------------

#include <OpenMS/VISUAL/SpectraIdentificationViewWidget.h>
#include <OpenMS/FILTERING/ID/IDFilter.h>
#include <OpenMS/FORMAT/IdXMLFile.h>
#include <OpenMS/FORMAT/MzIdentMLFile.h>
#include <OpenMS/METADATA/MetaInfoInterfaceUtils.h>

#include <QtWidgets/QVBoxLayout>
#include <QtWidgets/QTreeWidget>
#include <QtWidgets/QComboBox>
#include <QtWidgets/QLineEdit>
#include <QtWidgets/QHeaderView>
#include <QtWidgets/QMenu>
#include <QtWidgets/QPushButton>
#include <QtWidgets/QFileDialog>
#include <QtCore/QTextStream>


#include <vector>

using namespace std;

///@improvement write the visibility-status of the columns in toppview.ini and read at start

//#define DEBUG_IDENTIFICATION_VIEW 1

namespace OpenMS
{
  SpectraIdentificationViewWidget::SpectraIdentificationViewWidget(const Param&, QWidget* parent) :
    QWidget(parent),
    DefaultParamHandler("SpectraIdentificationViewWidget"),
    ignore_update(false),
    layer_(nullptr),
    is_ms1_shown_(false),
    fragment_window_(nullptr)
  {
    // set common defaults
    defaults_.setValue("default_path", ".", "Default path for loading/storing data.");

    // id view
    defaults_.setValue("a_intensity", 1.0, "Default intensity of a-ions");
    defaults_.setValue("b_intensity", 1.0, "Default intensity of b-ions");
    defaults_.setValue("c_intensity", 1.0, "Default intensity of c-ions");
    defaults_.setValue("x_intensity", 1.0, "Default intensity of x-ions");
    defaults_.setValue("y_intensity", 1.0, "Default intensity of y-ions");
    defaults_.setValue("z_intensity", 1.0, "Default intensity of z-ions");
    defaults_.setValue("relative_loss_intensity", 0.1, "Relative loss in percent");
    defaults_.setValue("max_isotope", 2, "Maximum number of isotopes");
    defaults_.setValue("charge", 1, "Charge state");
    defaults_.setValue("show_a_ions", "false", "Show a-ions");
    defaults_.setValue("show_b_ions", "true", "Show b-ions");
    defaults_.setValue("show_c_ions", "false", "Show c-ions");
    defaults_.setValue("show_x_ions", "false", "Show x-ions");
    defaults_.setValue("show_y_ions", "true", "Show y-ions");
    defaults_.setValue("show_z_ions", "false", "Show z-ions");
    defaults_.setValue("show_precursor", "false", "Show precursor");
    defaults_.setValue("add_losses", "false", "Show neutral losses");
    defaults_.setValue("add_isotopes", "false", "Show isotopes");
    defaults_.setValue("add_abundant_immonium_ions", "false", "Show abundant immonium ions");
    defaults_.setValue("tolerance", 0.5, "Mass tolerance in Th used in the automatic alignment."); // unfortunately we don't support alignment with ppm error

    QVBoxLayout* spectra_widget_layout = new QVBoxLayout(this);
    table_widget_ = new QTableWidget(this);
    table_widget_->setObjectName("table_widget");
    table_widget_->setWhatsThis("Spectrum selection bar<BR><BR>Here all spectra of the current experiment are shown. Left-click on a spectrum to open it.");

    table_widget_->setSortingEnabled(true);

    table_widget_->setColumnWidth(0, 65); // MS Level
    table_widget_->setColumnWidth(1, 45); // index
    table_widget_->setColumnWidth(2, 70); // RT
    table_widget_->setColumnWidth(3, 70); // precursor m/z
    table_widget_->setColumnWidth(4, 55); // dissociation
    table_widget_->setColumnHidden(4, true);
    table_widget_->setColumnWidth(5, 45); // scan type
    table_widget_->setColumnHidden(5, true);
    table_widget_->setColumnWidth(6, 45);
    table_widget_->setColumnHidden(6, true);
    table_widget_->setColumnWidth(7, 45);
    table_widget_->setColumnWidth(8, 45);
    table_widget_->setColumnWidth(9, 45);
    table_widget_->setColumnWidth(10, 400);
    table_widget_->setColumnWidth(11, 45);
    table_widget_->setColumnWidth(12, 45);
    table_widget_->setColumnWidth(13, 45);

    QStringList header_labels;
    header_labels << "MS" << "index" << "RT" << "precursor m/z" << "dissociation" << "scan type" << "zoom" << "score" << "rank" << "charge" << "sequence" << "accessions" << "#ID" << "#PH";
    table_widget_->setHorizontalHeaderLabels(header_labels);
    table_widget_->setColumnCount(header_labels.size());

    table_widget_->setEditTriggers(QAbstractItemView::NoEditTriggers);
    table_widget_->setSelectionBehavior(QAbstractItemView::SelectRows);
    table_widget_->setShowGrid(false);

    spectra_widget_layout->addWidget(table_widget_);

    ////////////////////////////////////
    // additional checkboxes and buttons
    QHBoxLayout* tmp_hbox_layout = new QHBoxLayout();

    hide_no_identification_ = new QCheckBox("Only hits", this);
    hide_no_identification_->setChecked(true);


    create_rows_for_commmon_metavalue_ = new QCheckBox("Show advanced\nannotations", this);


    QPushButton* save_IDs = new QPushButton("Save IDs", this);
    connect(save_IDs, SIGNAL(clicked()), this, SLOT(saveIDs_()));

    QPushButton* export_table = new QPushButton("Export table", this);

    tmp_hbox_layout->addWidget(hide_no_identification_);
    tmp_hbox_layout->addWidget(create_rows_for_commmon_metavalue_);
    tmp_hbox_layout->addWidget(save_IDs);
    tmp_hbox_layout->addWidget(export_table);

    spectra_widget_layout->addLayout(tmp_hbox_layout);
    table_widget_->sortByColumn(2, Qt::AscendingOrder);

    table_widget_->setEditTriggers(QAbstractItemView::NoEditTriggers);

    // select single rows
    table_widget_->setSelectionBehavior(QAbstractItemView::SelectRows);
    table_widget_->setSelectionMode(QAbstractItemView::SingleSelection);

    table_widget_->horizontalHeader()->setSectionsMovable(true);

    // header context menu
    table_widget_->horizontalHeader()->setContextMenuPolicy(Qt::CustomContextMenu);

    connect(table_widget_->horizontalHeader(), SIGNAL(customContextMenuRequested(QPoint)), this, SLOT(headerContextMenu_(const QPoint &)));
    connect(table_widget_, SIGNAL(cellClicked(int, int)), this, SLOT(cellClicked_(int, int)));
    connect(table_widget_, SIGNAL(currentItemChanged(QTableWidgetItem*, QTableWidgetItem*)), this, SLOT(spectrumSelectionChange_(QTableWidgetItem*, QTableWidgetItem*)));
    connect(table_widget_, SIGNAL(itemChanged(QTableWidgetItem*)), this, SLOT(updateData_(QTableWidgetItem*)));
    connect(hide_no_identification_, SIGNAL(toggled(bool)), this, SLOT(updateEntries()));
    connect(create_rows_for_commmon_metavalue_, SIGNAL(toggled(bool)), this, SLOT(updateEntries()));
    connect(export_table, SIGNAL(clicked()), this, SLOT(exportEntries_()));
  }

  QTableWidget* SpectraIdentificationViewWidget::getTableWidget()
  {
    return table_widget_;
  }

  void SpectraIdentificationViewWidget::cellClicked_(int row, int column)
  {
    if (row >= table_widget_->rowCount()
    || column >= table_widget_->columnCount()
    || table_widget_->horizontalHeaderItem(column) == nullptr)
    {
      return;
    }

    int ms2_spectrum_index = table_widget_->item(row, 1)->data(Qt::DisplayRole).toInt();

    if (table_widget_->horizontalHeaderItem(column)->text() == "precursor m/z")
    {
      if (!(*layer_->getPeakData())[ms2_spectrum_index].getPrecursors().empty()) // has precursor
      {
        // determine parent MS1 spectrum of current MS2 row
        int ms1_spectrum_index = 0;
        for (ms1_spectrum_index = ms2_spectrum_index; ms1_spectrum_index >= 0; --ms1_spectrum_index)
        {
          if ((*layer_->getPeakData())[ms1_spectrum_index].getMSLevel() == 1)
          {
            break;
          }
        }

        if (ms1_spectrum_index != -1)
        {
          double precursor_mz = (*layer_->getPeakData())[ms2_spectrum_index].getPrecursors()[0].getMZ();
          // determine start and stop of isolation window
          double isolation_window_lower_mz = precursor_mz - (*layer_->getPeakData())[ms2_spectrum_index].getPrecursors()[0].getIsolationWindowLowerOffset();
          double isolation_window_upper_mz = precursor_mz + (*layer_->getPeakData())[ms2_spectrum_index].getPrecursors()[0].getIsolationWindowUpperOffset();

          if (!is_ms1_shown_)
          {
#ifdef DEBUG_IDENTIFICATION_VIEW
            cout << "cellClicked_ deselect MS2: " << ms2_spectrum_index << endl;
#endif
            emit spectrumDeselected(ms2_spectrum_index);
          }

#ifdef DEBUG_IDENTIFICATION_VIEW
          cout << "cellClicked_ select MS1: " << ms1_spectrum_index << endl;
#endif
          emit spectrumSelected(ms1_spectrum_index, -1, -1); // no identification or hit selected (-1)
          is_ms1_shown_ = true;
          emit requestVisibleArea1D(isolation_window_lower_mz - 50.0, isolation_window_upper_mz +  50.0);
        }
      }
    }
    else if (table_widget_->horizontalHeaderItem(column)->text() == "PeakAnnotations")
    {
      QTableWidgetItem* current = table_widget_->item(row, column);

      int current_identification_index = table_widget_->item(current->row(), 12)->data(Qt::DisplayRole).toInt();  // peptide id. index

      if (current_identification_index < 0
       || current_identification_index >= static_cast<int>((*layer_->getPeakData())[ms2_spectrum_index].getPeptideIdentifications().size()))
       {
         return;
       }

      int current_peptide_hit_index = table_widget_->item(current->row(), 13)->data(Qt::DisplayRole).toInt();  // peptide hit index

      const vector<PeptideIdentification>& peptide_ids = (*layer_->getPeakData())[ms2_spectrum_index].getPeptideIdentifications();
      const vector<PeptideHit>& phits = peptide_ids[current_identification_index].getHits();

      if (current_peptide_hit_index < 0
       || current_peptide_hit_index >= static_cast<int>(phits.size()))
      {
        return;
      }
      const PeptideHit& hit = phits[current_peptide_hit_index];

      // initialize window, when the table is requested for the first time
      // afterwards the size will stay at the manually resized window size
      if (fragment_window_ == nullptr)
      {
        fragment_window_ = new QTableWidget();
        fragment_window_->resize(320, 500);

        fragment_window_->verticalHeader()->setHidden(true); // hide vertical column

        QStringList header_labels;
        header_labels << "m/z" << "name" << "intensity" << "charge";
        fragment_window_->setColumnCount(header_labels.size());
        fragment_window_->setHorizontalHeaderLabels(header_labels);

        QTableWidgetItem* proto_item = new QTableWidgetItem();
        proto_item->setTextAlignment(Qt::AlignCenter);
        fragment_window_->setItemPrototype(proto_item);
        fragment_window_->setSortingEnabled(true);
        fragment_window_->setWindowTitle(QApplication::translate("tr_fragment_annotation", "Peak Annotations"));
      }

      // reset table, if a new ID is chosen
      fragment_window_->setRowCount(0);

      for (const PeptideHit::PeakAnnotation & pa : hit.getPeakAnnotations())
      {
        fragment_window_->insertRow(fragment_window_->rowCount());
        QTableWidgetItem * item = fragment_window_->itemPrototype()->clone();
        item->setData(Qt::DisplayRole, pa.mz);
        fragment_window_->setItem(fragment_window_->rowCount() - 1, 0, item);
        item = fragment_window_->itemPrototype()->clone();
        item->setData(Qt::DisplayRole, pa.annotation.toQString());
        fragment_window_->setItem(fragment_window_->rowCount() - 1, 1, item);
        item = fragment_window_->itemPrototype()->clone();
        item->setData(Qt::DisplayRole, pa.intensity);
        fragment_window_->setItem(fragment_window_->rowCount() - 1, 2, item);
        item = fragment_window_->itemPrototype()->clone();
        item->setData(Qt::DisplayRole, pa.charge);
        fragment_window_->setItem(fragment_window_->rowCount() - 1, 3, item);
      }

      fragment_window_->resizeColumnsToContents();
      fragment_window_->show();
      fragment_window_->setFocus(Qt::ActiveWindowFocusReason);
      QApplication::setActiveWindow(fragment_window_);
    }
  }

  void SpectraIdentificationViewWidget::spectrumSelectionChange_(QTableWidgetItem* current, QTableWidgetItem* previous)
  {
    /*test for previous == 0 is important - without it,
      the wrong spectrum will be selected after finishing
      the execution of a TOPP tool on the whole data */
    if (current == nullptr
    || previous == nullptr)
    {
      return;
    }

    int previous_spectrum_index = table_widget_->item(previous->row(), 1)->data(Qt::DisplayRole).toInt();
    int current_spectrum_index = table_widget_->item(current->row(), 1)->data(Qt::DisplayRole).toInt();
    int current_identification_index = table_widget_->item(current->row(), 12)->data(Qt::DisplayRole).toInt();  // peptide id. index
    int current_peptide_hit_index = table_widget_->item(current->row(), 13)->data(Qt::DisplayRole).toInt();  // peptide hit index

    if (is_ms1_shown_)
    {
#ifdef DEBUG_IDENTIFICATION_VIEW
      cout << "selection Change MS1 deselect: " << layer_->getCurrentSpectrumIndex() << endl;
#endif
      emit spectrumDeselected(int(layer_->getCurrentSpectrumIndex()));
    }
    else
    {
#ifdef DEBUG_IDENTIFICATION_VIEW
      cout << "selection Change MS2 deselect: " << previous_spectrum_index << endl;
#endif
      emit spectrumDeselected(previous_spectrum_index);
    }

    if (current->column() == 3) // precursor mz column clicked
    {
      // handled by cell click event
    }
    else // !precursor mz column clicked
    {
#ifdef DEBUG_IDENTIFICATION_VIEW
      cout << "selection Change MS2 select " << current_spectrum_index << endl;
#endif
      emit spectrumSelected(current_spectrum_index, current_identification_index, current_peptide_hit_index);
    }
  }

  void SpectraIdentificationViewWidget::setLayer(LayerData* cl)
  {
    layer_ = cl;
    updateEntries();
  }

  LayerData* SpectraIdentificationViewWidget::getLayer()
  {
    return layer_;
  }

  void SpectraIdentificationViewWidget::updateEntries()
  {
    // no valid peak layer attached
    if (layer_ == nullptr
    || layer_->getPeakData()->size() == 0
    || layer_->type != LayerData::DT_PEAK)
    {
      table_widget_->clear();
      return;
    }

    if (ignore_update) { return; }

    if (!isVisible()) { return; }

    set<String> common_keys;
    bool has_peak_annotations(false);
    // determine meta values common to all hits
    if (create_rows_for_commmon_metavalue_->isChecked())
    {
      for (Size i = 0; i < layer_->getPeakData()->size(); ++i)
      {
        UInt ms_level = (*layer_->getPeakData())[i].getMSLevel();
        const vector<PeptideIdentification>& peptide_ids = (*layer_->getPeakData())[i].getPeptideIdentifications();

        if (ms_level != 2 || peptide_ids.size() == 0) // skip non ms2 spectra and spectra with no identification
        {
          continue;
        }

        for (vector<PeptideIdentification>::const_iterator pids_it = peptide_ids.begin(); pids_it != peptide_ids.end(); ++pids_it)
        {
          const vector<PeptideHit>& phits = pids_it->getHits();
          set<String> current_keys = MetaInfoInterfaceUtils::findCommonMetaKeys<vector<PeptideHit>, set<String> >(phits.begin(), phits.end(), 100.0);
          if (common_keys.empty()) // first MS2 peptide hit found. Now insert keys.
          {
            swap(current_keys, common_keys);
          }
          else // calculate intersection between current keys and common keys -> set as common_keys
          {
            set<String> new_common_keys;
            set_intersection(current_keys.begin(), current_keys.end(), common_keys.begin(), common_keys.end(), inserter(new_common_keys, new_common_keys.begin()));
            swap(common_keys, new_common_keys);
          }
          if (!has_peak_annotations && !phits[0].getPeakAnnotations().empty())
          {
            has_peak_annotations = true;
          }
        }
      }
    }

    // create header labels (setting header labels must occur after fill)
    QStringList header_labels;
    header_labels << "MS" << "index" << "RT" << "precursor m/z" << "dissociation" << "scan type" << "zoom" << "score" << "rank" << "charge" << "sequence" << "accessions" << "#ID" << "#PH" << "Curated" << "precursor error (|ppm|)" << "precursor intensity";
    for (set<String>::iterator sit = common_keys.begin(); sit != common_keys.end(); ++sit)
    {
      header_labels << sit->toQString();
    }

    // add fragment annotation column, if fragment annotations were found in IDs
    if (has_peak_annotations)
    {
      header_labels << "PeakAnnotations";
    }

    table_widget_->clear();
    table_widget_->setRowCount(0);

    table_widget_->verticalHeader()->setHidden(true); // hide vertical column
    table_widget_->setColumnCount(header_labels.size());
    table_widget_->setColumnWidth(0, 65);
    table_widget_->setColumnWidth(1, 45);
    table_widget_->setColumnWidth(2, 70);
    table_widget_->setColumnWidth(3, 70);
    table_widget_->setColumnWidth(4, 55);
    table_widget_->setColumnHidden(4, true);
    table_widget_->setColumnWidth(5, 45);
    table_widget_->setColumnHidden(5, true);
    table_widget_->setColumnWidth(6, 45);
    table_widget_->setColumnHidden(6, true);
    table_widget_->setColumnWidth(7, 45);
    table_widget_->setColumnWidth(8, 45);
    table_widget_->setColumnHidden(8, true);
    table_widget_->setColumnWidth(9, 45);
    table_widget_->setColumnWidth(10, 400);
    table_widget_->setColumnWidth(11, 45);
    table_widget_->setColumnWidth(12, 45);
    table_widget_->setColumnWidth(13, 45);
    table_widget_->setColumnWidth(14, 45);
    table_widget_->setColumnWidth(15, 70);
    table_widget_->setColumnWidth(16, 70);

    QTableWidgetItem* proto_item = new QTableWidgetItem();
    proto_item->setTextAlignment(Qt::AlignCenter);
    table_widget_->setItemPrototype(proto_item);

    table_widget_->setSortingEnabled(false);
    table_widget_->setUpdatesEnabled(false);
    table_widget_->blockSignals(true);

    // generate flat list
    int selected_row(-1);
    for (Size i = 0; i < layer_->getPeakData()->size(); ++i)
    {
      QTableWidgetItem* item = nullptr;

      const MSSpectrum & spectrum = (*layer_->getPeakData())[i];
      const UInt ms_level = spectrum.getMSLevel();
      const vector<PeptideIdentification>& pi = spectrum.getPeptideIdentifications();
      const Size id_count = pi.size();
      const vector<Precursor> & precursors = spectrum.getPrecursors();


      // allow only MS2 OR MS1 with peptideIDs (from Mass Fingerprinting)
      if (ms_level != 2 && id_count == 0) { continue; }

      // skip
      if (hide_no_identification_->isChecked() && id_count == 0)  { continue; }

      // set row color
      QColor c;
      if (id_count == 0)
      {
        c = Qt::white; // no identification
      }
      else
      {
        c = Qt::green; // identification
      }

#ifdef DEBUG_IDENTIFICATION_VIEW
      cout << "peptide identifications found:  " << id_count << endl;
#endif
      // get peptide identifications of current spectrum
      if (id_count == 0)
      {
        // add new row at the end of the table
        table_widget_->insertRow(table_widget_->rowCount());

        // ms level
        addTextItemToBottomRow_(QString::number(ms_level), 0, c);

        // index
        addIntItemToBottomRow_(static_cast<Int>(i), 1, c);

        // rt
        addDoubleItemToBottomRow_(spectrum.getRT(), 2, c);

        // score
        addTextItemToBottomRow_("-", 7, c);

        // rank
        addTextItemToBottomRow_("-", 8, c);

        // charge
        addTextItemToBottomRow_("-", 9, c);

        // sequence
        addTextItemToBottomRow_("-", 10, c);

        // accession
        addTextItemToBottomRow_("-", 11, c);

        // peptide identification index
        addTextItemToBottomRow_("-", 12, c);

        // peptide identification index
        addTextItemToBottomRow_("-", 13, c);

        // peptide identification index
        addTextItemToBottomRow_("-", 14, c);

        // ppm error
        addTextItemToBottomRow_("-", 15, c);

        // fill precursor information in columns
        if (!precursors.empty())
        {
          const Precursor & first_precursor = precursors.front();

          // set precursor m/z
          item = table_widget_->itemPrototype()->clone();
          item->setData(Qt::DisplayRole, first_precursor.getMZ());
          item->setBackgroundColor(c);
          item->setTextColor(Qt::blue); // draw precursor information in blue
          table_widget_->setItem(table_widget_->rowCount() - 1, 3, item);

          // set activation method
          item = table_widget_->itemPrototype()->clone();
          if (!first_precursor.getActivationMethods().empty())
          {
            QString t;
            for (auto it = first_precursor.getActivationMethods().begin();
              it != first_precursor.getActivationMethods().end();
              ++it)
            {
              if (!t.isEmpty()) { t.append(","); }
              t.append(QString::fromStdString(first_precursor.NamesOfActivationMethod[*first_precursor.getActivationMethods().begin()]));
            }
            item->setText(t);
          }
          else
          {
            item->setText("-");
          }
          item->setBackgroundColor(c);
          table_widget_->setItem(table_widget_->rowCount() - 1, 4, item);

          // set precursor intensity
          item = table_widget_->itemPrototype()->clone();
          item->setData(Qt::DisplayRole, first_precursor.getIntensity());
          item->setBackgroundColor(c);
          table_widget_->setItem(table_widget_->rowCount() - 1, 17, item);
        }
        else
        { // has no precursor
          addTextItemToBottomRow_("-", 3, c);
          addTextItemToBottomRow_("-", 4, c);
          addTextItemToBottomRow_("-", 16, c); // precursor intensity
        }

        // scan mode
        QString scan_mode;
        if (spectrum.getInstrumentSettings().getScanMode() > 0)
        {
          scan_mode = QString::fromStdString(spectrum.getInstrumentSettings().NamesOfScanMode[spectrum.getInstrumentSettings().getScanMode()]);
        }
        else
        {
          scan_mode = "-";
        }
        addTextItemToBottomRow_(scan_mode, 5, c);

        // zoom scan
        QString is_zoom;
        if (spectrum.getInstrumentSettings().getZoomScan())
        {
          is_zoom = "yes";
        }
        else
        {
          is_zoom = "no";
        }
        addTextItemToBottomRow_(is_zoom, 6, c);
      }
      else
      {
        c = QColor(175, 255, 175); // with identification: light green

        for (Size pi_idx = 0; pi_idx != id_count; ++pi_idx)
        {
          for (Size ph_idx = 0; ph_idx != pi[pi_idx].getHits().size(); ++ph_idx)
          {
            const PeptideHit & ph = pi[pi_idx].getHits()[ph_idx];

            // for XL-MS data, do not show the beta peptide hit, as it is largely redundant
            // and not visualized correctly; "MS:1002510" is the CV term for beta chain
            if (ph.metaValueExists("xl_chain") && ph.getMetaValue("xl_chain") == "MS:1002510")
            {
              continue;
            }

            // add new row at the end of the table
            table_widget_->insertRow(table_widget_->rowCount());

            // ms level
            addTextItemToBottomRow_(QString::number(ms_level), 0, c);

            // index
            addIntItemToBottomRow_(static_cast<Int>(i), 1, c);

            // rt
            addDoubleItemToBottomRow_(spectrum.getRT(), 2, c);

            // score
            addDoubleItemToBottomRow_(ph.getScore(), 7, c);

            // rank
            addDoubleItemToBottomRow_(ph.getRank(), 8, c);

            // charge
            addDoubleItemToBottomRow_(ph.getCharge(), 9, c);

            //sequence
            String seq = ph.getSequence().toString();
            if (seq.empty()) seq = ph.getMetaValue("label");
            addTextItemToBottomRow_(seq.toQString(), 10, c);

            //Accession
            item = table_widget_->itemPrototype()->clone();
            item->setTextAlignment(Qt::AlignLeft);

            set<String> protein_accessions = ph.extractProteinAccessionsSet();
            String accessions = ListUtils::concatenate(vector<String>(protein_accessions.begin(), protein_accessions.end()), ", ");
            addTextItemToBottomRow_(accessions.toQString(), 11, c);

            // peptide identification index
            addIntItemToBottomRow_(static_cast<Int>(pi_idx), 12, c);

            // peptide identification index
            addIntItemToBottomRow_(static_cast<Int>(ph_idx), 13, c);

            bool selected(false);
            if (ph.metaValueExists("selected"))
            {
               selected = ph.getMetaValue("selected").toString() == "true";
            }
            addCheckboxItemToBottomRow_(selected, 14, c);

            // ppm error
            if (!precursors.empty()) // has precursor
            {
              const Precursor & first_precursor = precursors.front();
              // TODO compute theoretical precursor
              // following code is from precursor
              item = table_widget_->itemPrototype()->clone();
              item->setData(Qt::DisplayRole, first_precursor.getMZ());
              item->setBackgroundColor(c);
              item->setTextColor(Qt::blue);

              double ppm_error(0);

              // Protein:RNA cross-link, Protein-Protein cross-link, or other data with a precomputed precursor error
              if (pi[pi_idx].getHits()[0].metaValueExists(Constants::PRECURSOR_ERROR_PPM_USERPARAM))
              {
                ppm_error = fabs((double)pi[pi_idx].getHits()[0].getMetaValue(Constants::PRECURSOR_ERROR_PPM_USERPARAM));
              }
              else if (!ph.getSequence().empty()) // works for normal linear fragments with the correct modifications included in the AASequence
              {
                double exp_precursor = first_precursor.getMZ();
                int charge = first_precursor.getCharge();
                double theo_mass = ph.getSequence().getMonoWeight();
                double theo_precursor= (theo_mass + (static_cast<double>(charge) * Constants::PROTON_MASS_U)) / static_cast<double>(charge);
                ppm_error = fabs((exp_precursor - theo_precursor) / exp_precursor / 1e-6);
              }
              addDoubleItemToBottomRow_(ppm_error, 15, c);
            }

            // fill precursor information in columns
            if (!precursors.empty()) // has precursor
            {
              const Precursor & first_precursor = precursors.front();
              item = table_widget_->itemPrototype()->clone();
              item->setData(Qt::DisplayRole, precursors.front().getMZ());
              item->setBackgroundColor(c);
              item->setTextColor(Qt::blue);
              table_widget_->setItem(table_widget_->rowCount() - 1, 3, item);

              item = table_widget_->itemPrototype()->clone();
              if (!first_precursor.getActivationMethods().empty())
              {
                QString t;
                for (auto it = first_precursor.getActivationMethods().begin();
                  it != first_precursor.getActivationMethods().end();
                  ++it)
                {
                  if (!t.isEmpty()) { t.append(","); }
                  t.append(QString::fromStdString(first_precursor.NamesOfActivationMethod[*first_precursor.getActivationMethods().begin()]));
                }
                item->setText(t);
              }
              else
              {
                item->setText("-");
              }
              item->setBackgroundColor(c);
              table_widget_->setItem(table_widget_->rowCount() - 1, 4, item);

              // set precursor intensity
              item = table_widget_->itemPrototype()->clone();
              item->setData(Qt::DisplayRole, first_precursor.getIntensity());
              item->setBackgroundColor(c);
              table_widget_->setItem(table_widget_->rowCount() - 1, 16, item);
            }
            else // has no precursor (leave fields 3 and 4 empty)
            {
              addTextItemToBottomRow_("-", 3, c);
              addTextItemToBottomRow_("-", 4, c);
              addTextItemToBottomRow_("-", 16, c); // precursor intensity
            }

            // add additional meta value columns
            if (create_rows_for_commmon_metavalue_->isChecked())
            {
              Int current_col = 17;
              for (set<String>::iterator sit = common_keys.begin(); sit != common_keys.end(); ++sit)
              {
                DataValue dv = ph.getMetaValue(*sit);
                item = table_widget_->itemPrototype()->clone();
                item->setTextAlignment(Qt::AlignLeft);
                if (dv.valueType() == DataValue::DOUBLE_VALUE)
                {
                  item->setData(Qt::DisplayRole, (double)dv);
                }
                else
                {
                  item->setText(dv.toQString());
                }
                item->setBackgroundColor(c);
                table_widget_->setItem(table_widget_->rowCount() - 1, current_col, item);
                ++current_col;
              }
              // add peak annotation column
              if (has_peak_annotations)
              {
                addTextItemToBottomRow_("show", current_col, c);
              }
            }

            // scan mode
            QString scan_mode;
            if (spectrum.getInstrumentSettings().getScanMode() > 0)
            {
              scan_mode = QString::fromStdString(spectrum.getInstrumentSettings().NamesOfScanMode[spectrum.getInstrumentSettings().getScanMode()]);
            }
            else
            {
              scan_mode = "-";
            }
            addTextItemToBottomRow_(scan_mode, 5, c);

            // zoom scan
            QString is_zoom;
            if (spectrum.getInstrumentSettings().getZoomScan())
            {
              is_zoom = "yes";
            }
            else
            {
              is_zoom = "no";
            }
            addTextItemToBottomRow_(is_zoom, 6, c);
          }
        }
      }

      if (i == layer_->getCurrentSpectrumIndex())
      {
        selected_row = item->row(); // get model index of selected spectrum
      }
    }

    table_widget_->setSortingEnabled(true);
    table_widget_->setHorizontalHeaderLabels(header_labels);
    table_widget_->resizeColumnsToContents();

    if (selected_row != -1)  // select and scroll down to item
    {
      table_widget_->selectRow(selected_row);
      QTableWidgetItem* selected_item = table_widget_->item(selected_row, 0);
      selected_item->setSelected(true);
      table_widget_->setCurrentItem(selected_item);
      table_widget_->scrollToItem(selected_item);
    }

    table_widget_->blockSignals(false);
    table_widget_->setUpdatesEnabled(true);
  }

  void SpectraIdentificationViewWidget::headerContextMenu_(const QPoint& pos)
  {
    // create menu
    QMenu* context_menu = new QMenu(table_widget_);

    // extract header labels
    QStringList header_labels;
    for (int i = 0; i != table_widget_->columnCount(); ++i)
    {
      QTableWidgetItem* ti = table_widget_->horizontalHeaderItem(i);
      if (ti != nullptr)
      {
        header_labels.append(ti->text());
      }
    }

    // add actions
    for (int i = 0; i < header_labels.size(); ++i)
    {
      QAction* tmp = new QAction(header_labels[i], context_menu);
      tmp->setCheckable(true);
      tmp->setChecked(!table_widget_->isColumnHidden(i));
      context_menu->addAction(tmp);
    }

    // show menu and hide selected columns
    QAction* selected = context_menu->exec(table_widget_->mapToGlobal(pos));
    if (selected != nullptr)
    {
      for (int i = 0; i < header_labels.size(); ++i)
      {
        if (selected->text() == header_labels[i])
        {
          selected->isChecked() ? table_widget_->setColumnHidden(i, false) : table_widget_->setColumnHidden(i, true);
        }
      }
    }
    delete (context_menu);
  }

  void SpectraIdentificationViewWidget::exportEntries_()
  {
    if (layer_ == nullptr
      || layer_->getPeakData()->size() == 0
      || layer_->type != LayerData::DT_PEAK)
    {
      return;
    }

    QString filename = QFileDialog::getSaveFileName(this, "Save File", "", "csv file (*.csv)");
    QFile f(filename);

    // extract header labels
    QStringList header_labels;
    for (int i = 0; i != table_widget_->columnCount(); ++i)
    {
      QTableWidgetItem* ti = table_widget_->horizontalHeaderItem(i);
      if (ti != nullptr)
      {
        header_labels.append(ti->text());
      }
    }

    if (f.open(QIODevice::WriteOnly))
    {
      QTextStream ts(&f);
      QStringList strList;

      // write header
      ts << header_labels.join("\t") + "\n";

      // write entries
      for (int r = 0; r < table_widget_->rowCount(); ++r)
      {
        strList.clear();
        for (int c = 0; c < table_widget_->columnCount(); ++c)
        {
          QTableWidgetItem* ti = table_widget_->item(r, c);
          if (ti != nullptr)
          {
            // column 14 is the "Curated" column of checkboxes
            if (c == 14)
            {
              QString sel("0");
<<<<<<< HEAD
              if (ti->checkState() == 2) // if the box is checked
=======
              if (ti->checkState() == Qt::Checked) // if the box is checked
>>>>>>> be7b5c01
              {
                sel = "1";
              }
              strList << sel;
            }
            else
            {
              strList << table_widget_->item(r, c)->text();
            }
          }
        }
        ts << strList.join("\t") + "\n";
      }
      f.close();
    }
  }
  void SpectraIdentificationViewWidget::addTextItemToBottomRow_(const QString& text, Size column_index, const QColor& c)
  {
    QTableWidgetItem * item = table_widget_->itemPrototype()->clone();
    item->setText(text);
    item->setBackgroundColor(c);
    table_widget_->setItem(table_widget_->rowCount() - 1, column_index, item);
  }

  void SpectraIdentificationViewWidget::addIntItemToBottomRow_(const Int i, Size column_index, const QColor& c)
  {
    QTableWidgetItem * item = table_widget_->itemPrototype()->clone();
    item->setData(Qt::DisplayRole, i);
    item->setBackgroundColor(c);
    table_widget_->setItem(table_widget_->rowCount() - 1, column_index, item);
  }

  void SpectraIdentificationViewWidget::addDoubleItemToBottomRow_(const double d, Size column_index, const QColor& c)
  {
    QTableWidgetItem * item = table_widget_->itemPrototype()->clone();
    item->setData(Qt::DisplayRole, d);
    item->setBackgroundColor(c);
    table_widget_->setItem(table_widget_->rowCount() - 1, column_index, item);
  }

  void SpectraIdentificationViewWidget::addCheckboxItemToBottomRow_(bool selected,  Size column_index, const QColor& c)
  {
    QTableWidgetItem * item = table_widget_->itemPrototype()->clone();
    if (selected)
    {
      item->setCheckState(Qt::Checked);
    }
    else
    {
      item->setCheckState(Qt::Unchecked);
    }
    item->setBackgroundColor(c);
    table_widget_->setItem(table_widget_->rowCount() - 1, column_index, item);
  }

  void SpectraIdentificationViewWidget::saveIDs_()
  {
    // no valid peak layer attached
    if (layer_ == nullptr || layer_->getPeakData()->size() == 0 || layer_->type != LayerData::DT_PEAK)
    {
      return;
    }

    // synchronize PeptideHits with the annotations in the spectrum
    layer_->synchronizePeakAnnotations();

    QString selectedFilter;
    QString filename = QFileDialog::getSaveFileName(this, "Save File", "", "idXML file (*.idXML);;mzIdentML file (*.mzid)", &selectedFilter);
    vector<ProteinIdentification> prot_id = (*layer_->getPeakData()).getProteinIdentifications();
    vector<PeptideIdentification> all_pep_ids;

    // collect PeptideIdentifications from each spectrum, while making sure each spectrum is only considered once
    // otherwise duplicates will be stored, if more than one PeptideHit is contained in a PeptideIdentification
    vector<int> added_spectra;
    for (int r = 0; r < table_widget_->rowCount(); ++r)
    {
      // get spectrum index of current table line
      int spectrum_index = table_widget_->item(r, 1)->data(Qt::DisplayRole).toInt();

      // skip this row, if this spectrum was already processed
      if (std::find(added_spectra.begin(), added_spectra.end(), spectrum_index) != added_spectra.end())
      {
        continue;
      }
      added_spectra.push_back(spectrum_index);

      // collect all PeptideIdentifications from this spectrum
      vector<PeptideIdentification> pep_id = (*layer_->getPeakData())[spectrum_index].getPeptideIdentifications();
      copy(pep_id.begin(), pep_id.end(), back_inserter(all_pep_ids));
    }

    if (String(filename).hasSuffix(String(".mzid")))
    {
      MzIdentMLFile().store(filename, prot_id, all_pep_ids);
    }
    else if (String(filename).hasSuffix(String(".idXML")))
    {
      IdXMLFile().store(filename, prot_id, all_pep_ids);
    }
    else if (String(selectedFilter).hasSubstring(String(".mzid")))
    {
      filename = filename + ".mzid";
      MzIdentMLFile().store(filename, prot_id, all_pep_ids);
    }
    else
    {
      filename = filename + ".idXML";
      IdXMLFile().store(filename, prot_id, all_pep_ids);
    }
  }

  // Upon changes in the table data (only possible by checking or unchecking a checkbox right now),
  // update the corresponding PeptideIdentification / PeptideHits
  void SpectraIdentificationViewWidget::updateData_(QTableWidgetItem* item)
  {
    // no valid peak layer attached
    if (layer_ == nullptr || layer_->getPeakData()->size() == 0 || layer_->type != LayerData::DT_PEAK)
    {
      return;
    }

    // Find column indices by names
    Size n_col = table_widget_->columnCount();
    Size id_col = 0;
    Size ph_col = 0;

    for (Size c = 0; c < n_col; ++c)
    {
      String col_head = table_widget_->horizontalHeaderItem(c)->text();
      if (col_head == "#ID")
      {
        id_col = c;
      }
      if (col_head == "#PH")
      {
        ph_col = c;
      }
    }

    // extract position of the correct Spectrum, PeptideIdentification and PeptideHit from the table
    int r = item->row();
    bool selected = item->checkState() == Qt::Checked;
    int spectrum_index = table_widget_->item(r, 1)->data(Qt::DisplayRole).toInt();
    int num_id = table_widget_->item(r, id_col)->text().toInt();
    int num_ph = table_widget_->item(r, ph_col)->text().toInt();

    vector<PeptideIdentification> pep_id = (*layer_->getPeakData())[spectrum_index].getPeptideIdentifications();

    // update "selected" value in the correct PeptideHits
    vector<PeptideHit> hits = pep_id[num_id].getHits();
    String sel = selected ? "true" : "false";

    if (hits[0].metaValueExists("xl_chain")) // XL-MS specific case, both PeptideHits belong to the same cross-link
    {
      hits[0].setMetaValue("selected", sel);
      if (hits.size() >= 2)
      {
        hits[1].setMetaValue("selected", sel);
      }
    }
    else // general case, update only the selected PepideHit
    {
      hits[num_ph].setMetaValue("selected", sel);
    }
    pep_id[num_id].setHits(hits);
    (*layer_->getPeakDataMuteable())[spectrum_index].setPeptideIdentifications(pep_id);

  }

  SpectraIdentificationViewWidget::~SpectraIdentificationViewWidget()
  {
  }

}<|MERGE_RESOLUTION|>--- conflicted
+++ resolved
@@ -897,11 +897,7 @@
             if (c == 14)
             {
               QString sel("0");
-<<<<<<< HEAD
-              if (ti->checkState() == 2) // if the box is checked
-=======
               if (ti->checkState() == Qt::Checked) // if the box is checked
->>>>>>> be7b5c01
               {
                 sel = "1";
               }
