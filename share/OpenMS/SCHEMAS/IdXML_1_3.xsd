<?xml version="1.0" encoding="UTF-8"?>
<!-- Mit XMLSpy v2007 sp1 bearbeitet (http://www.altova.com) von Oliver Kohlbacher (Universität Tübingen) -->
<xs:schema xmlns:xs="http://www.w3.org/2001/XMLSchema" elementFormDefault="qualified" attributeFormDefault="unqualified">
	<xs:element name="IdXML">
		<xs:annotation>
			<xs:documentation>Base node of IdXML</xs:documentation>
		</xs:annotation>
		<xs:complexType>
			<xs:sequence>
<<<<<<< HEAD
				<xs:element name="SearchParameters" type="SearchParametersType" minOccurs="0" maxOccurs="unbounded"/>
=======
				<xs:element name="SearchParameters" maxOccurs="unbounded">
					<xs:annotation>
						<xs:documentation>Search parameters that can be used for several identification runs</xs:documentation>
					</xs:annotation>
					<xs:complexType>
						<xs:sequence>
							<xs:element name="FixedModification" minOccurs="0" maxOccurs="unbounded">
								<xs:annotation>
									<xs:documentation>fixed modifications for the search</xs:documentation>
								</xs:annotation>
								<xs:complexType>
									<xs:sequence minOccurs="0">
										<xs:element name="UserParam" type="UserParam" minOccurs="0" maxOccurs="unbounded"/>
									</xs:sequence>
									<xs:attribute name="name" use="required">
										<xs:annotation>
											<xs:documentation>modification name</xs:documentation>
										</xs:annotation>
										<xs:simpleType>
											<xs:restriction base="xs:string">
												<xs:minLength value="1"/>
											</xs:restriction>
										</xs:simpleType>
									</xs:attribute>
								</xs:complexType>
							</xs:element>
							<xs:element name="VariableModification" minOccurs="0" maxOccurs="unbounded">
								<xs:annotation>
									<xs:documentation>variable modifications for the search</xs:documentation>
								</xs:annotation>
								<xs:complexType>
									<xs:sequence minOccurs="0">
										<xs:element name="UserParam" type="UserParam" minOccurs="0" maxOccurs="unbounded"/>
									</xs:sequence>
									<xs:attribute name="name" use="required">
										<xs:annotation>
											<xs:documentation>modification name</xs:documentation>
										</xs:annotation>
										<xs:simpleType>
											<xs:restriction base="xs:string">
												<xs:minLength value="1"/>
											</xs:restriction>
										</xs:simpleType>
									</xs:attribute>
								</xs:complexType>
							</xs:element>
							<xs:element name="UserParam" type="UserParam" minOccurs="0" maxOccurs="unbounded"/>
						</xs:sequence>
						<xs:attribute name="id" type="xs:ID" use="required">
							<xs:annotation>
								<xs:documentation>'id' referenced by IdentificationRun</xs:documentation>
							</xs:annotation>
						</xs:attribute>
						<xs:attribute name="db" type="xs:string" use="required">
							<xs:annotation>
								<xs:documentation>protein sequence database name</xs:documentation>
							</xs:annotation>
						</xs:attribute>
						<xs:attribute name="db_version" type="xs:string" use="required">
							<xs:annotation>
								<xs:documentation>database version</xs:documentation>
							</xs:annotation>
						</xs:attribute>
						<xs:attribute name="taxonomy" type="xs:string">
							<xs:annotation>
								<xs:documentation>taxonomy restriction</xs:documentation>
							</xs:annotation>
						</xs:attribute>
						<xs:attribute name="mass_type" type="MassType" use="required">
							<xs:annotation>
								<xs:documentation>mass type ('monoisotopic' or 'average')</xs:documentation>
							</xs:annotation>
						</xs:attribute>
						<xs:attribute name="charges" type="xs:string" use="required">
							<xs:annotation>
								<xs:documentation>searched for charges. If you want these charges to be automatically processed use the following format: '+1,+2,+3'</xs:documentation>
							</xs:annotation>
						</xs:attribute>
						<xs:attribute name="enzyme" type="DigestionEnzyme">
							<xs:annotation>
								<xs:documentation>digestion enzyme ('trypsin','pepsin_a','chymotrypsin','proteinase_k','no_enzyme' or 'unknown_enzyme')</xs:documentation>
							</xs:annotation>
						</xs:attribute>
						<xs:attribute name="missed_cleavages" type="xs:unsignedInt">
							<xs:annotation>
								<xs:documentation>number of allowed missed cleavages</xs:documentation>
							</xs:annotation>
						</xs:attribute>
						<xs:attribute name="precursor_peak_tolerance" type="xs:float" use="required">
							<xs:annotation>
								<xs:documentation>absolute (default) or relative mass tolerance of precursor peak</xs:documentation>
							</xs:annotation>
						</xs:attribute>
						<xs:attribute name="precursor_peak_tolerance_ppm" type="xs:boolean">
							<xs:annotation>
								<xs:documentation>flag to indicate relative mass tolerance of precursor peak</xs:documentation>
							</xs:annotation>
						</xs:attribute>
						<xs:attribute name="peak_mass_tolerance" type="xs:float" use="required">
							<xs:annotation>
								<xs:documentation>absolute (default) or relative mass tolerance of fragment peak</xs:documentation>
							</xs:annotation>
						</xs:attribute>
						<xs:attribute name="peak_mass_tolerance_ppm" type="xs:boolean">
							<xs:annotation>
								<xs:documentation>flag to indicate relative mass tolerance of fragment peak</xs:documentation>
							</xs:annotation>
						</xs:attribute>
					</xs:complexType>
				</xs:element>
>>>>>>> a43f33ba
				<xs:element name="IdentificationRun" maxOccurs="unbounded">
					<xs:annotation>
						<xs:documentation>One identification run. It can contain peptide and protein identifications</xs:documentation>
					</xs:annotation>
					<xs:complexType>
						<xs:sequence>
							<xs:element name="ProteinIdentification" type="ProteinIdentificationType" minOccurs="0" maxOccurs="unbounded"/>
							<xs:element name="PeptideIdentification" type="PeptideIdentificationType" minOccurs="0" maxOccurs="unbounded"/>
						</xs:sequence>
						<xs:attribute name="search_engine" type="xs:string" use="required">
							<xs:annotation>
								<xs:documentation>search engine name, e.g. 'Mascot', 'Sequest'</xs:documentation>
							</xs:annotation>
						</xs:attribute>
						<xs:attribute name="search_engine_version" type="xs:string" use="required">
							<xs:annotation>
								<xs:documentation>search engine version</xs:documentation>
							</xs:annotation>
						</xs:attribute>
						<xs:attribute name="date" type="xs:dateTime" use="required">
							<xs:annotation>
								<xs:documentation>date, when the search was performed (Format: yyyy-mm-ddThh:mm:ss)</xs:documentation>
							</xs:annotation>
						</xs:attribute>
						<xs:attribute name="search_parameters_ref" type="xs:IDREF" use="required">
							<xs:annotation>
								<xs:documentation>Reference to SearchParameters id field</xs:documentation>
							</xs:annotation>
						</xs:attribute>
					</xs:complexType>
				</xs:element>
			</xs:sequence>
			<xs:attribute name="version" type="xs:float">
				<xs:annotation>
					<xs:documentation>Schema version, e.g. '1.1'. If it is missing, version 1.0 is assumed.</xs:documentation>
				</xs:annotation>
			</xs:attribute>
			<xs:attribute name="id" type="xs:string">
				<xs:annotation>
					<xs:documentation>An optional id for the document. It is recommended to use LSIDs when possible.</xs:documentation>
				</xs:annotation>
			</xs:attribute>
		</xs:complexType>
	</xs:element>

	<xs:complexType name="SearchParametersType">
		<xs:annotation>
			<xs:documentation>Search parameters that can be used for several identification runs</xs:documentation>
		</xs:annotation>
		<xs:sequence>
			<xs:element name="FixedModification" minOccurs="0" maxOccurs="unbounded">
				<xs:annotation>
					<xs:documentation>fixed modifications for the search</xs:documentation>
				</xs:annotation>
				<xs:complexType>
					<xs:sequence minOccurs="0">
						<xs:element name="UserParam" type="UserParam" minOccurs="0" maxOccurs="unbounded"/>
					</xs:sequence>
					<xs:attribute name="name" use="required">
						<xs:annotation>
							<xs:documentation>modification name</xs:documentation>
						</xs:annotation>
						<xs:simpleType>
							<xs:restriction base="xs:string">
								<xs:minLength value="1"/>
							</xs:restriction>
						</xs:simpleType>
					</xs:attribute>
				</xs:complexType>
			</xs:element>
			<xs:element name="VariableModification" minOccurs="0" maxOccurs="unbounded">
				<xs:annotation>
					<xs:documentation>variable modifications for the search</xs:documentation>
				</xs:annotation>
				<xs:complexType>
					<xs:sequence minOccurs="0">
						<xs:element name="UserParam" type="UserParam" minOccurs="0" maxOccurs="unbounded"/>
					</xs:sequence>
					<xs:attribute name="name" use="required">
						<xs:annotation>
							<xs:documentation>modification name</xs:documentation>
						</xs:annotation>
						<xs:simpleType>
							<xs:restriction base="xs:string">
								<xs:minLength value="1"/>
							</xs:restriction>
						</xs:simpleType>
					</xs:attribute>
				</xs:complexType>
			</xs:element>
			<xs:element name="UserParam" type="UserParam" minOccurs="0" maxOccurs="unbounded"/>
		</xs:sequence>
		<xs:attribute name="id" type="xs:ID" use="required">
			<xs:annotation>
				<xs:documentation>'id' of search parameters.</xs:documentation>
			</xs:annotation>
		</xs:attribute>
		<xs:attribute name="db" type="xs:string" use="required">
			<xs:annotation>
				<xs:documentation>protein sequence database name</xs:documentation>
			</xs:annotation>
		</xs:attribute>
		<xs:attribute name="db_version" type="xs:string" use="required">
			<xs:annotation>
				<xs:documentation>database version</xs:documentation>
			</xs:annotation>
		</xs:attribute>
		<xs:attribute name="taxonomy" type="xs:string">
			<xs:annotation>
				<xs:documentation>taxonomy restriction</xs:documentation>
			</xs:annotation>
		</xs:attribute>
		<xs:attribute name="mass_type" type="MassType" use="required">
			<xs:annotation>
				<xs:documentation>mass type ('monoisotopic' or 'average')</xs:documentation>
			</xs:annotation>
		</xs:attribute>
		<xs:attribute name="charges" type="xs:string" use="required">
			<xs:annotation>
				<xs:documentation>searched for charges. If you want these charges to be automatically processed use the following format: '+1,+2,+3'</xs:documentation>
			</xs:annotation>
		</xs:attribute>
		<xs:attribute name="enzyme" type="xs:string">
			<xs:annotation>
				<xs:documentation>digestion enzyme name</xs:documentation>
			</xs:annotation>
		</xs:attribute>
		<xs:attribute name="missed_cleavages" type="xs:unsignedInt">
			<xs:annotation>
				<xs:documentation>number of allowed missed cleavages</xs:documentation>
			</xs:annotation>
		</xs:attribute>
		<xs:attribute name="precursor_peak_tolerance" type="xs:float" use="required">
			<xs:annotation>
				<xs:documentation>peak mass tolerance of precursor peak in Da</xs:documentation>
			</xs:annotation>
		</xs:attribute>
		<xs:attribute name="peak_mass_tolerance" type="xs:float" use="required">
			<xs:annotation>
				<xs:documentation>peak mass tolerance of fragment ions in Da</xs:documentation>
			</xs:annotation>
		</xs:attribute>
	</xs:complexType>
	<xs:complexType name="ProteinIdentificationType">
		<xs:annotation>
			<xs:documentation>Collection of identified proteins</xs:documentation>
		</xs:annotation>
		<xs:sequence>
			<xs:element name="ProteinHit" minOccurs="0" maxOccurs="unbounded">
				<xs:annotation>
					<xs:documentation>Single reported protein hit</xs:documentation>
				</xs:annotation>
				<xs:complexType>
					<xs:sequence minOccurs="0">
						<xs:element name="UserParam" type="UserParam" minOccurs="0" maxOccurs="unbounded"/>
					</xs:sequence>
					<xs:attribute name="id" type="xs:ID" use="required">
						<xs:annotation>
							<xs:documentation>'id' of the protein hit. Is referenced by peptide hits.</xs:documentation>
						</xs:annotation>
					</xs:attribute>
					<xs:attribute name="accession" type="xs:string" use="required">
						<xs:annotation>
							<xs:documentation>accession of the protein in the used database.</xs:documentation>
						</xs:annotation>
					</xs:attribute>
					<xs:attribute name="score" type="xs:float" use="required">
						<xs:annotation>
							<xs:documentation>score of the hit</xs:documentation>
						</xs:annotation>
					</xs:attribute>
					<xs:attribute name="sequence" type="xs:string">
						<xs:annotation>
							<xs:documentation>protein sequences, if known</xs:documentation>
						</xs:annotation>
					</xs:attribute>
				</xs:complexType>
			</xs:element>
			<xs:element name="UserParam" type="UserParam" minOccurs="0" maxOccurs="unbounded"/>
		</xs:sequence>
		<xs:attribute name="score_type" type="xs:string" use="required">
			<xs:annotation>
				<xs:documentation>score type of the protein hits, e.g. MOWSE, p-value,...</xs:documentation>
			</xs:annotation>
		</xs:attribute>
		<xs:attribute name="higher_score_better" type="xs:boolean" use="required">
			<xs:annotation>
				<xs:documentation>if a higher score is better ('true' or false')</xs:documentation>
			</xs:annotation>
		</xs:attribute>
		<xs:attribute name="significance_threshold" type="xs:float">
			<xs:annotation>
				<xs:documentation>significance threshold as calculated by the search engine</xs:documentation>
			</xs:annotation>
		</xs:attribute>
	</xs:complexType>
	<xs:complexType name="PeptideIdentificationType">
		<xs:annotation>
			<xs:documentation>Peptide identifications not mapped to any consensus feature.</xs:documentation>
		</xs:annotation>
		<xs:sequence>
			<xs:element name="PeptideHit" type="PeptideHitType" minOccurs="0" maxOccurs="unbounded"/>
			<xs:element name="UserParam" type="UserParam" minOccurs="0" maxOccurs="unbounded"/>
		</xs:sequence>
<!--
		<xs:attribute name="identification_run_ref" type="xs:IDREF" use="required">
			<xs:annotation>
				<xs:documentation>Reference to the corresponding identification run.</xs:documentation>
			</xs:annotation>
		</xs:attribute>
-->
		<xs:attribute name="score_type" type="xs:string" use="required">
			<xs:annotation>
				<xs:documentation>score type of the protein hits, e.g. MOWSE, p-value,...</xs:documentation>
			</xs:annotation>
		</xs:attribute>
		<xs:attribute name="higher_score_better" type="xs:boolean" use="required">
			<xs:annotation>
				<xs:documentation>if a higher score is better ('true' or false')</xs:documentation>
			</xs:annotation>
		</xs:attribute>
		<xs:attribute name="significance_threshold" type="xs:float">
			<xs:annotation>
				<xs:documentation>significance threshold as calculated by the search engine</xs:documentation>
			</xs:annotation>
		</xs:attribute>
		<xs:attribute name="spectrum_reference" type="xs:unsignedInt">
			<xs:annotation>
				<xs:documentation>Integer reference number of the identified spectrum (or feature)</xs:documentation>
			</xs:annotation>
		</xs:attribute>
		<xs:attribute name="RT" type="xs:float">
			<xs:annotation>
				<xs:documentation>Precursor peak retention time of the identified spectrum</xs:documentation>
			</xs:annotation>
		</xs:attribute>
		<xs:attribute name="MZ" type="xs:float">
			<xs:annotation>
				<xs:documentation>Precursor peak mass-to-charge ratio of the identified spectrum</xs:documentation>
			</xs:annotation>
		</xs:attribute>
	</xs:complexType>
	<xs:complexType name="PeptideHitType">
		<xs:annotation>
			<xs:documentation>single reported peptide hit</xs:documentation>
		</xs:annotation>
		<xs:sequence minOccurs="0">
			<xs:element name="UserParam" type="UserParam" minOccurs="0" maxOccurs="unbounded"/>
		</xs:sequence>
		<xs:attribute name="sequence" type="xs:string" use="required">
			<xs:annotation>
				<xs:documentation>peptide sequence</xs:documentation>
			</xs:annotation>
		</xs:attribute>
		<xs:attribute name="charge" type="xs:integer" use="required">
			<xs:annotation>
				<xs:documentation>charge of the peptide</xs:documentation>
			</xs:annotation>
		</xs:attribute>
		<xs:attribute name="score" type="xs:float" use="required">
			<xs:annotation>
				<xs:documentation>score of the hit</xs:documentation>
			</xs:annotation>
		</xs:attribute>
		<xs:attribute name="aa_before" type="CharListType">
			<xs:annotation>
				<xs:documentation>amino acid before the sequence (for DB search)</xs:documentation>
			</xs:annotation>
		</xs:attribute>
		<xs:attribute name="aa_after" type="CharListType">
			<xs:annotation>
				<xs:documentation>amino acid after the sequence (for DB search)</xs:documentation>
			</xs:annotation>
		</xs:attribute>
		<xs:attribute name="start" type="IntListType">
			<xs:annotation>
				<xs:documentation>start positions in protein</xs:documentation>
			</xs:annotation>
		</xs:attribute>
		<xs:attribute name="end" type="IntListType">
			<xs:annotation>
				<xs:documentation>end positions in protein</xs:documentation>
			</xs:annotation>
		</xs:attribute>
		<xs:attribute name="protein_refs" type="xs:IDREFS">
			<xs:annotation>
				<xs:documentation>References to proteins hits, this peptide occurs in.</xs:documentation>
			</xs:annotation>
		</xs:attribute>
	</xs:complexType>

	<xs:simpleType name="MassType">
		<xs:annotation>
			<xs:documentation>Enumeration of mass types</xs:documentation>
		</xs:annotation>
		<xs:restriction base="xs:string">
			<xs:enumeration value="average"/>
			<xs:enumeration value="monoisotopic"/>
		</xs:restriction>
	</xs:simpleType>
	<xs:simpleType name="IntListType">
		<xs:annotation>
			<xs:documentation>list of integers</xs:documentation>
		</xs:annotation>
		<xs:list itemType="xs:int"/>
	</xs:simpleType>
	<xs:simpleType name="CharListType">
		<xs:annotation>
			<xs:documentation>list of strings</xs:documentation>
		</xs:annotation>
		<xs:list itemType="xs:string"/>
	</xs:simpleType>
	<xs:simpleType name="UserParamType">
		<xs:annotation>
			<xs:documentation>Enumeration of types</xs:documentation>
		</xs:annotation>
		<xs:restriction base="xs:string">
			<xs:enumeration value="int"/>
			<xs:enumeration value="float"/>
			<xs:enumeration value="string"/>
			<xs:enumeration value="intList"/>
			<xs:enumeration value="floatList"/>
			<xs:enumeration value="stringList"/>
		</xs:restriction>
	</xs:simpleType>
	<xs:complexType name="UserParam">
		<xs:annotation>
			<xs:documentation>Type-Name-Value type for annotations</xs:documentation>
		</xs:annotation>
		<xs:attribute name="type" type="UserParamType" use="required">
			<xs:annotation>
				<xs:documentation>value type ('int', 'float' or 'string')</xs:documentation>
			</xs:annotation>
		</xs:attribute>
		<xs:attribute name="name" type="xs:string" use="required">
			<xs:annotation>
				<xs:documentation>name of the annotation</xs:documentation>
			</xs:annotation>
		</xs:attribute>
		<xs:attribute name="value" type="xs:anySimpleType" use="required">
			<xs:annotation>
				<xs:documentation>actual value of the annotation</xs:documentation>
			</xs:annotation>
		</xs:attribute>
	</xs:complexType>
</xs:schema>

<|MERGE_RESOLUTION|>--- conflicted
+++ resolved
@@ -1,470 +1,367 @@
-<?xml version="1.0" encoding="UTF-8"?>
-<!-- Mit XMLSpy v2007 sp1 bearbeitet (http://www.altova.com) von Oliver Kohlbacher (Universität Tübingen) -->
-<xs:schema xmlns:xs="http://www.w3.org/2001/XMLSchema" elementFormDefault="qualified" attributeFormDefault="unqualified">
-	<xs:element name="IdXML">
-		<xs:annotation>
-			<xs:documentation>Base node of IdXML</xs:documentation>
-		</xs:annotation>
-		<xs:complexType>
-			<xs:sequence>
-<<<<<<< HEAD
+<?xml version="1.0" encoding="UTF-8"?>
+<!-- Mit XMLSpy v2007 sp1 bearbeitet (http://www.altova.com) von Oliver Kohlbacher (Universität Tübingen) -->
+<xs:schema xmlns:xs="http://www.w3.org/2001/XMLSchema" elementFormDefault="qualified" attributeFormDefault="unqualified">
+	<xs:element name="IdXML">
+		<xs:annotation>
+			<xs:documentation>Base node of IdXML</xs:documentation>
+		</xs:annotation>
+		<xs:complexType>
+			<xs:sequence>
 				<xs:element name="SearchParameters" type="SearchParametersType" minOccurs="0" maxOccurs="unbounded"/>
-=======
-				<xs:element name="SearchParameters" maxOccurs="unbounded">
-					<xs:annotation>
-						<xs:documentation>Search parameters that can be used for several identification runs</xs:documentation>
-					</xs:annotation>
-					<xs:complexType>
-						<xs:sequence>
-							<xs:element name="FixedModification" minOccurs="0" maxOccurs="unbounded">
-								<xs:annotation>
-									<xs:documentation>fixed modifications for the search</xs:documentation>
-								</xs:annotation>
-								<xs:complexType>
-									<xs:sequence minOccurs="0">
-										<xs:element name="UserParam" type="UserParam" minOccurs="0" maxOccurs="unbounded"/>
-									</xs:sequence>
-									<xs:attribute name="name" use="required">
-										<xs:annotation>
-											<xs:documentation>modification name</xs:documentation>
-										</xs:annotation>
-										<xs:simpleType>
-											<xs:restriction base="xs:string">
-												<xs:minLength value="1"/>
-											</xs:restriction>
-										</xs:simpleType>
-									</xs:attribute>
-								</xs:complexType>
-							</xs:element>
-							<xs:element name="VariableModification" minOccurs="0" maxOccurs="unbounded">
-								<xs:annotation>
-									<xs:documentation>variable modifications for the search</xs:documentation>
-								</xs:annotation>
-								<xs:complexType>
-									<xs:sequence minOccurs="0">
-										<xs:element name="UserParam" type="UserParam" minOccurs="0" maxOccurs="unbounded"/>
-									</xs:sequence>
-									<xs:attribute name="name" use="required">
-										<xs:annotation>
-											<xs:documentation>modification name</xs:documentation>
-										</xs:annotation>
-										<xs:simpleType>
-											<xs:restriction base="xs:string">
-												<xs:minLength value="1"/>
-											</xs:restriction>
-										</xs:simpleType>
-									</xs:attribute>
-								</xs:complexType>
-							</xs:element>
-							<xs:element name="UserParam" type="UserParam" minOccurs="0" maxOccurs="unbounded"/>
-						</xs:sequence>
-						<xs:attribute name="id" type="xs:ID" use="required">
-							<xs:annotation>
-								<xs:documentation>'id' referenced by IdentificationRun</xs:documentation>
-							</xs:annotation>
-						</xs:attribute>
-						<xs:attribute name="db" type="xs:string" use="required">
-							<xs:annotation>
-								<xs:documentation>protein sequence database name</xs:documentation>
-							</xs:annotation>
-						</xs:attribute>
-						<xs:attribute name="db_version" type="xs:string" use="required">
-							<xs:annotation>
-								<xs:documentation>database version</xs:documentation>
-							</xs:annotation>
-						</xs:attribute>
-						<xs:attribute name="taxonomy" type="xs:string">
-							<xs:annotation>
-								<xs:documentation>taxonomy restriction</xs:documentation>
-							</xs:annotation>
-						</xs:attribute>
-						<xs:attribute name="mass_type" type="MassType" use="required">
-							<xs:annotation>
-								<xs:documentation>mass type ('monoisotopic' or 'average')</xs:documentation>
-							</xs:annotation>
-						</xs:attribute>
-						<xs:attribute name="charges" type="xs:string" use="required">
-							<xs:annotation>
-								<xs:documentation>searched for charges. If you want these charges to be automatically processed use the following format: '+1,+2,+3'</xs:documentation>
-							</xs:annotation>
-						</xs:attribute>
-						<xs:attribute name="enzyme" type="DigestionEnzyme">
-							<xs:annotation>
-								<xs:documentation>digestion enzyme ('trypsin','pepsin_a','chymotrypsin','proteinase_k','no_enzyme' or 'unknown_enzyme')</xs:documentation>
-							</xs:annotation>
-						</xs:attribute>
-						<xs:attribute name="missed_cleavages" type="xs:unsignedInt">
-							<xs:annotation>
-								<xs:documentation>number of allowed missed cleavages</xs:documentation>
-							</xs:annotation>
-						</xs:attribute>
-						<xs:attribute name="precursor_peak_tolerance" type="xs:float" use="required">
-							<xs:annotation>
-								<xs:documentation>absolute (default) or relative mass tolerance of precursor peak</xs:documentation>
-							</xs:annotation>
-						</xs:attribute>
-						<xs:attribute name="precursor_peak_tolerance_ppm" type="xs:boolean">
-							<xs:annotation>
-								<xs:documentation>flag to indicate relative mass tolerance of precursor peak</xs:documentation>
-							</xs:annotation>
-						</xs:attribute>
-						<xs:attribute name="peak_mass_tolerance" type="xs:float" use="required">
-							<xs:annotation>
-								<xs:documentation>absolute (default) or relative mass tolerance of fragment peak</xs:documentation>
-							</xs:annotation>
-						</xs:attribute>
-						<xs:attribute name="peak_mass_tolerance_ppm" type="xs:boolean">
-							<xs:annotation>
-								<xs:documentation>flag to indicate relative mass tolerance of fragment peak</xs:documentation>
-							</xs:annotation>
-						</xs:attribute>
-					</xs:complexType>
-				</xs:element>
->>>>>>> a43f33ba
-				<xs:element name="IdentificationRun" maxOccurs="unbounded">
-					<xs:annotation>
-						<xs:documentation>One identification run. It can contain peptide and protein identifications</xs:documentation>
-					</xs:annotation>
-					<xs:complexType>
-						<xs:sequence>
-							<xs:element name="ProteinIdentification" type="ProteinIdentificationType" minOccurs="0" maxOccurs="unbounded"/>
-							<xs:element name="PeptideIdentification" type="PeptideIdentificationType" minOccurs="0" maxOccurs="unbounded"/>
-						</xs:sequence>
-						<xs:attribute name="search_engine" type="xs:string" use="required">
-							<xs:annotation>
-								<xs:documentation>search engine name, e.g. 'Mascot', 'Sequest'</xs:documentation>
-							</xs:annotation>
-						</xs:attribute>
-						<xs:attribute name="search_engine_version" type="xs:string" use="required">
-							<xs:annotation>
-								<xs:documentation>search engine version</xs:documentation>
-							</xs:annotation>
-						</xs:attribute>
-						<xs:attribute name="date" type="xs:dateTime" use="required">
-							<xs:annotation>
-								<xs:documentation>date, when the search was performed (Format: yyyy-mm-ddThh:mm:ss)</xs:documentation>
-							</xs:annotation>
-						</xs:attribute>
-						<xs:attribute name="search_parameters_ref" type="xs:IDREF" use="required">
-							<xs:annotation>
-								<xs:documentation>Reference to SearchParameters id field</xs:documentation>
-							</xs:annotation>
-						</xs:attribute>
-					</xs:complexType>
-				</xs:element>
-			</xs:sequence>
-			<xs:attribute name="version" type="xs:float">
-				<xs:annotation>
-					<xs:documentation>Schema version, e.g. '1.1'. If it is missing, version 1.0 is assumed.</xs:documentation>
-				</xs:annotation>
-			</xs:attribute>
-			<xs:attribute name="id" type="xs:string">
-				<xs:annotation>
-					<xs:documentation>An optional id for the document. It is recommended to use LSIDs when possible.</xs:documentation>
-				</xs:annotation>
-			</xs:attribute>
-		</xs:complexType>
-	</xs:element>
-
-	<xs:complexType name="SearchParametersType">
-		<xs:annotation>
-			<xs:documentation>Search parameters that can be used for several identification runs</xs:documentation>
-		</xs:annotation>
-		<xs:sequence>
-			<xs:element name="FixedModification" minOccurs="0" maxOccurs="unbounded">
-				<xs:annotation>
-					<xs:documentation>fixed modifications for the search</xs:documentation>
-				</xs:annotation>
-				<xs:complexType>
-					<xs:sequence minOccurs="0">
-						<xs:element name="UserParam" type="UserParam" minOccurs="0" maxOccurs="unbounded"/>
-					</xs:sequence>
-					<xs:attribute name="name" use="required">
-						<xs:annotation>
-							<xs:documentation>modification name</xs:documentation>
-						</xs:annotation>
-						<xs:simpleType>
-							<xs:restriction base="xs:string">
-								<xs:minLength value="1"/>
-							</xs:restriction>
-						</xs:simpleType>
-					</xs:attribute>
-				</xs:complexType>
-			</xs:element>
-			<xs:element name="VariableModification" minOccurs="0" maxOccurs="unbounded">
-				<xs:annotation>
-					<xs:documentation>variable modifications for the search</xs:documentation>
-				</xs:annotation>
-				<xs:complexType>
-					<xs:sequence minOccurs="0">
-						<xs:element name="UserParam" type="UserParam" minOccurs="0" maxOccurs="unbounded"/>
-					</xs:sequence>
-					<xs:attribute name="name" use="required">
-						<xs:annotation>
-							<xs:documentation>modification name</xs:documentation>
-						</xs:annotation>
-						<xs:simpleType>
-							<xs:restriction base="xs:string">
-								<xs:minLength value="1"/>
-							</xs:restriction>
-						</xs:simpleType>
-					</xs:attribute>
-				</xs:complexType>
-			</xs:element>
-			<xs:element name="UserParam" type="UserParam" minOccurs="0" maxOccurs="unbounded"/>
-		</xs:sequence>
-		<xs:attribute name="id" type="xs:ID" use="required">
-			<xs:annotation>
-				<xs:documentation>'id' of search parameters.</xs:documentation>
-			</xs:annotation>
-		</xs:attribute>
-		<xs:attribute name="db" type="xs:string" use="required">
-			<xs:annotation>
-				<xs:documentation>protein sequence database name</xs:documentation>
-			</xs:annotation>
-		</xs:attribute>
-		<xs:attribute name="db_version" type="xs:string" use="required">
-			<xs:annotation>
-				<xs:documentation>database version</xs:documentation>
-			</xs:annotation>
-		</xs:attribute>
-		<xs:attribute name="taxonomy" type="xs:string">
-			<xs:annotation>
-				<xs:documentation>taxonomy restriction</xs:documentation>
-			</xs:annotation>
-		</xs:attribute>
-		<xs:attribute name="mass_type" type="MassType" use="required">
-			<xs:annotation>
-				<xs:documentation>mass type ('monoisotopic' or 'average')</xs:documentation>
-			</xs:annotation>
-		</xs:attribute>
-		<xs:attribute name="charges" type="xs:string" use="required">
-			<xs:annotation>
-				<xs:documentation>searched for charges. If you want these charges to be automatically processed use the following format: '+1,+2,+3'</xs:documentation>
-			</xs:annotation>
-		</xs:attribute>
-		<xs:attribute name="enzyme" type="xs:string">
-			<xs:annotation>
-				<xs:documentation>digestion enzyme name</xs:documentation>
-			</xs:annotation>
-		</xs:attribute>
-		<xs:attribute name="missed_cleavages" type="xs:unsignedInt">
-			<xs:annotation>
-				<xs:documentation>number of allowed missed cleavages</xs:documentation>
-			</xs:annotation>
-		</xs:attribute>
-		<xs:attribute name="precursor_peak_tolerance" type="xs:float" use="required">
-			<xs:annotation>
-				<xs:documentation>peak mass tolerance of precursor peak in Da</xs:documentation>
-			</xs:annotation>
-		</xs:attribute>
-		<xs:attribute name="peak_mass_tolerance" type="xs:float" use="required">
-			<xs:annotation>
-				<xs:documentation>peak mass tolerance of fragment ions in Da</xs:documentation>
-			</xs:annotation>
-		</xs:attribute>
-	</xs:complexType>
-	<xs:complexType name="ProteinIdentificationType">
-		<xs:annotation>
-			<xs:documentation>Collection of identified proteins</xs:documentation>
-		</xs:annotation>
-		<xs:sequence>
-			<xs:element name="ProteinHit" minOccurs="0" maxOccurs="unbounded">
-				<xs:annotation>
-					<xs:documentation>Single reported protein hit</xs:documentation>
-				</xs:annotation>
-				<xs:complexType>
-					<xs:sequence minOccurs="0">
-						<xs:element name="UserParam" type="UserParam" minOccurs="0" maxOccurs="unbounded"/>
-					</xs:sequence>
-					<xs:attribute name="id" type="xs:ID" use="required">
-						<xs:annotation>
-							<xs:documentation>'id' of the protein hit. Is referenced by peptide hits.</xs:documentation>
-						</xs:annotation>
-					</xs:attribute>
-					<xs:attribute name="accession" type="xs:string" use="required">
-						<xs:annotation>
-							<xs:documentation>accession of the protein in the used database.</xs:documentation>
-						</xs:annotation>
-					</xs:attribute>
-					<xs:attribute name="score" type="xs:float" use="required">
-						<xs:annotation>
-							<xs:documentation>score of the hit</xs:documentation>
-						</xs:annotation>
-					</xs:attribute>
-					<xs:attribute name="sequence" type="xs:string">
-						<xs:annotation>
-							<xs:documentation>protein sequences, if known</xs:documentation>
-						</xs:annotation>
-					</xs:attribute>
-				</xs:complexType>
-			</xs:element>
-			<xs:element name="UserParam" type="UserParam" minOccurs="0" maxOccurs="unbounded"/>
-		</xs:sequence>
-		<xs:attribute name="score_type" type="xs:string" use="required">
-			<xs:annotation>
-				<xs:documentation>score type of the protein hits, e.g. MOWSE, p-value,...</xs:documentation>
-			</xs:annotation>
-		</xs:attribute>
-		<xs:attribute name="higher_score_better" type="xs:boolean" use="required">
-			<xs:annotation>
-				<xs:documentation>if a higher score is better ('true' or false')</xs:documentation>
-			</xs:annotation>
-		</xs:attribute>
-		<xs:attribute name="significance_threshold" type="xs:float">
-			<xs:annotation>
-				<xs:documentation>significance threshold as calculated by the search engine</xs:documentation>
-			</xs:annotation>
-		</xs:attribute>
-	</xs:complexType>
-	<xs:complexType name="PeptideIdentificationType">
-		<xs:annotation>
-			<xs:documentation>Peptide identifications not mapped to any consensus feature.</xs:documentation>
-		</xs:annotation>
-		<xs:sequence>
-			<xs:element name="PeptideHit" type="PeptideHitType" minOccurs="0" maxOccurs="unbounded"/>
-			<xs:element name="UserParam" type="UserParam" minOccurs="0" maxOccurs="unbounded"/>
-		</xs:sequence>
-<!--
-		<xs:attribute name="identification_run_ref" type="xs:IDREF" use="required">
-			<xs:annotation>
-				<xs:documentation>Reference to the corresponding identification run.</xs:documentation>
-			</xs:annotation>
-		</xs:attribute>
--->
-		<xs:attribute name="score_type" type="xs:string" use="required">
-			<xs:annotation>
-				<xs:documentation>score type of the protein hits, e.g. MOWSE, p-value,...</xs:documentation>
-			</xs:annotation>
-		</xs:attribute>
-		<xs:attribute name="higher_score_better" type="xs:boolean" use="required">
-			<xs:annotation>
-				<xs:documentation>if a higher score is better ('true' or false')</xs:documentation>
-			</xs:annotation>
-		</xs:attribute>
-		<xs:attribute name="significance_threshold" type="xs:float">
-			<xs:annotation>
-				<xs:documentation>significance threshold as calculated by the search engine</xs:documentation>
-			</xs:annotation>
-		</xs:attribute>
-		<xs:attribute name="spectrum_reference" type="xs:unsignedInt">
-			<xs:annotation>
-				<xs:documentation>Integer reference number of the identified spectrum (or feature)</xs:documentation>
-			</xs:annotation>
-		</xs:attribute>
-		<xs:attribute name="RT" type="xs:float">
-			<xs:annotation>
-				<xs:documentation>Precursor peak retention time of the identified spectrum</xs:documentation>
-			</xs:annotation>
-		</xs:attribute>
-		<xs:attribute name="MZ" type="xs:float">
-			<xs:annotation>
-				<xs:documentation>Precursor peak mass-to-charge ratio of the identified spectrum</xs:documentation>
-			</xs:annotation>
-		</xs:attribute>
-	</xs:complexType>
-	<xs:complexType name="PeptideHitType">
-		<xs:annotation>
-			<xs:documentation>single reported peptide hit</xs:documentation>
-		</xs:annotation>
-		<xs:sequence minOccurs="0">
-			<xs:element name="UserParam" type="UserParam" minOccurs="0" maxOccurs="unbounded"/>
-		</xs:sequence>
-		<xs:attribute name="sequence" type="xs:string" use="required">
-			<xs:annotation>
-				<xs:documentation>peptide sequence</xs:documentation>
-			</xs:annotation>
-		</xs:attribute>
-		<xs:attribute name="charge" type="xs:integer" use="required">
-			<xs:annotation>
-				<xs:documentation>charge of the peptide</xs:documentation>
-			</xs:annotation>
-		</xs:attribute>
-		<xs:attribute name="score" type="xs:float" use="required">
-			<xs:annotation>
-				<xs:documentation>score of the hit</xs:documentation>
-			</xs:annotation>
-		</xs:attribute>
-		<xs:attribute name="aa_before" type="CharListType">
-			<xs:annotation>
-				<xs:documentation>amino acid before the sequence (for DB search)</xs:documentation>
-			</xs:annotation>
-		</xs:attribute>
-		<xs:attribute name="aa_after" type="CharListType">
-			<xs:annotation>
-				<xs:documentation>amino acid after the sequence (for DB search)</xs:documentation>
-			</xs:annotation>
-		</xs:attribute>
-		<xs:attribute name="start" type="IntListType">
-			<xs:annotation>
-				<xs:documentation>start positions in protein</xs:documentation>
-			</xs:annotation>
-		</xs:attribute>
-		<xs:attribute name="end" type="IntListType">
-			<xs:annotation>
-				<xs:documentation>end positions in protein</xs:documentation>
-			</xs:annotation>
-		</xs:attribute>
-		<xs:attribute name="protein_refs" type="xs:IDREFS">
-			<xs:annotation>
-				<xs:documentation>References to proteins hits, this peptide occurs in.</xs:documentation>
-			</xs:annotation>
-		</xs:attribute>
-	</xs:complexType>
-
-	<xs:simpleType name="MassType">
-		<xs:annotation>
-			<xs:documentation>Enumeration of mass types</xs:documentation>
-		</xs:annotation>
-		<xs:restriction base="xs:string">
-			<xs:enumeration value="average"/>
-			<xs:enumeration value="monoisotopic"/>
-		</xs:restriction>
-	</xs:simpleType>
-	<xs:simpleType name="IntListType">
-		<xs:annotation>
-			<xs:documentation>list of integers</xs:documentation>
-		</xs:annotation>
-		<xs:list itemType="xs:int"/>
-	</xs:simpleType>
-	<xs:simpleType name="CharListType">
-		<xs:annotation>
-			<xs:documentation>list of strings</xs:documentation>
-		</xs:annotation>
-		<xs:list itemType="xs:string"/>
-	</xs:simpleType>
-	<xs:simpleType name="UserParamType">
-		<xs:annotation>
-			<xs:documentation>Enumeration of types</xs:documentation>
-		</xs:annotation>
-		<xs:restriction base="xs:string">
-			<xs:enumeration value="int"/>
-			<xs:enumeration value="float"/>
-			<xs:enumeration value="string"/>
-			<xs:enumeration value="intList"/>
-			<xs:enumeration value="floatList"/>
-			<xs:enumeration value="stringList"/>
-		</xs:restriction>
-	</xs:simpleType>
-	<xs:complexType name="UserParam">
-		<xs:annotation>
-			<xs:documentation>Type-Name-Value type for annotations</xs:documentation>
-		</xs:annotation>
-		<xs:attribute name="type" type="UserParamType" use="required">
-			<xs:annotation>
-				<xs:documentation>value type ('int', 'float' or 'string')</xs:documentation>
-			</xs:annotation>
-		</xs:attribute>
-		<xs:attribute name="name" type="xs:string" use="required">
-			<xs:annotation>
-				<xs:documentation>name of the annotation</xs:documentation>
-			</xs:annotation>
-		</xs:attribute>
-		<xs:attribute name="value" type="xs:anySimpleType" use="required">
-			<xs:annotation>
-				<xs:documentation>actual value of the annotation</xs:documentation>
-			</xs:annotation>
-		</xs:attribute>
-	</xs:complexType>
-</xs:schema>
-
+				<xs:element name="IdentificationRun" maxOccurs="unbounded">
+					<xs:annotation>
+						<xs:documentation>One identification run. It can contain peptide and protein identifications</xs:documentation>
+					</xs:annotation>
+					<xs:complexType>
+						<xs:sequence>
+							<xs:element name="ProteinIdentification" type="ProteinIdentificationType" minOccurs="0" maxOccurs="unbounded"/>
+							<xs:element name="PeptideIdentification" type="PeptideIdentificationType" minOccurs="0" maxOccurs="unbounded"/>
+						</xs:sequence>
+						<xs:attribute name="search_engine" type="xs:string" use="required">
+							<xs:annotation>
+								<xs:documentation>search engine name, e.g. 'Mascot', 'Sequest'</xs:documentation>
+							</xs:annotation>
+						</xs:attribute>
+						<xs:attribute name="search_engine_version" type="xs:string" use="required">
+							<xs:annotation>
+								<xs:documentation>search engine version</xs:documentation>
+							</xs:annotation>
+						</xs:attribute>
+						<xs:attribute name="date" type="xs:dateTime" use="required">
+							<xs:annotation>
+								<xs:documentation>date, when the search was performed (Format: yyyy-mm-ddThh:mm:ss)</xs:documentation>
+							</xs:annotation>
+						</xs:attribute>
+						<xs:attribute name="search_parameters_ref" type="xs:IDREF" use="required">
+							<xs:annotation>
+								<xs:documentation>Reference to SearchParameters id field</xs:documentation>
+							</xs:annotation>
+						</xs:attribute>
+					</xs:complexType>
+				</xs:element>
+			</xs:sequence>
+			<xs:attribute name="version" type="xs:float">
+				<xs:annotation>
+					<xs:documentation>Schema version, e.g. '1.1'. If it is missing, version 1.0 is assumed.</xs:documentation>
+				</xs:annotation>
+			</xs:attribute>
+			<xs:attribute name="id" type="xs:string">
+				<xs:annotation>
+					<xs:documentation>An optional id for the document. It is recommended to use LSIDs when possible.</xs:documentation>
+				</xs:annotation>
+			</xs:attribute>
+		</xs:complexType>
+	</xs:element>
+
+	<xs:complexType name="SearchParametersType">
+		<xs:annotation>
+			<xs:documentation>Search parameters that can be used for several identification runs</xs:documentation>
+		</xs:annotation>
+		<xs:sequence>
+			<xs:element name="FixedModification" minOccurs="0" maxOccurs="unbounded">
+				<xs:annotation>
+					<xs:documentation>fixed modifications for the search</xs:documentation>
+				</xs:annotation>
+				<xs:complexType>
+					<xs:sequence minOccurs="0">
+						<xs:element name="UserParam" type="UserParam" minOccurs="0" maxOccurs="unbounded"/>
+					</xs:sequence>
+					<xs:attribute name="name" use="required">
+						<xs:annotation>
+							<xs:documentation>modification name</xs:documentation>
+						</xs:annotation>
+						<xs:simpleType>
+							<xs:restriction base="xs:string">
+								<xs:minLength value="1"/>
+							</xs:restriction>
+						</xs:simpleType>
+					</xs:attribute>
+				</xs:complexType>
+			</xs:element>
+			<xs:element name="VariableModification" minOccurs="0" maxOccurs="unbounded">
+				<xs:annotation>
+					<xs:documentation>variable modifications for the search</xs:documentation>
+				</xs:annotation>
+				<xs:complexType>
+					<xs:sequence minOccurs="0">
+						<xs:element name="UserParam" type="UserParam" minOccurs="0" maxOccurs="unbounded"/>
+					</xs:sequence>
+					<xs:attribute name="name" use="required">
+						<xs:annotation>
+							<xs:documentation>modification name</xs:documentation>
+						</xs:annotation>
+						<xs:simpleType>
+							<xs:restriction base="xs:string">
+								<xs:minLength value="1"/>
+							</xs:restriction>
+						</xs:simpleType>
+					</xs:attribute>
+				</xs:complexType>
+			</xs:element>
+			<xs:element name="UserParam" type="UserParam" minOccurs="0" maxOccurs="unbounded"/>
+		</xs:sequence>
+		<xs:attribute name="id" type="xs:ID" use="required">
+			<xs:annotation>
+				<xs:documentation>'id' of search parameters.</xs:documentation>
+			</xs:annotation>
+		</xs:attribute>
+		<xs:attribute name="db" type="xs:string" use="required">
+			<xs:annotation>
+				<xs:documentation>protein sequence database name</xs:documentation>
+			</xs:annotation>
+		</xs:attribute>
+		<xs:attribute name="db_version" type="xs:string" use="required">
+			<xs:annotation>
+				<xs:documentation>database version</xs:documentation>
+			</xs:annotation>
+		</xs:attribute>
+		<xs:attribute name="taxonomy" type="xs:string">
+			<xs:annotation>
+				<xs:documentation>taxonomy restriction</xs:documentation>
+			</xs:annotation>
+		</xs:attribute>
+		<xs:attribute name="mass_type" type="MassType" use="required">
+			<xs:annotation>
+				<xs:documentation>mass type ('monoisotopic' or 'average')</xs:documentation>
+			</xs:annotation>
+		</xs:attribute>
+		<xs:attribute name="charges" type="xs:string" use="required">
+			<xs:annotation>
+				<xs:documentation>searched for charges. If you want these charges to be automatically processed use the following format: '+1,+2,+3'</xs:documentation>
+			</xs:annotation>
+		</xs:attribute>
+		<xs:attribute name="enzyme" type="xs:string">
+			<xs:annotation>
+				<xs:documentation>digestion enzyme name</xs:documentation>
+			</xs:annotation>
+		</xs:attribute>
+		<xs:attribute name="missed_cleavages" type="xs:unsignedInt">
+			<xs:annotation>
+				<xs:documentation>number of allowed missed cleavages</xs:documentation>
+			</xs:annotation>
+		</xs:attribute>
+		<xs:attribute name="precursor_peak_tolerance" type="xs:float" use="required">
+			<xs:annotation>
+				<xs:documentation>peak mass tolerance of precursor peak in Da</xs:documentation>
+			</xs:annotation>
+		</xs:attribute>
+		<xs:attribute name="precursor_peak_tolerance_ppm" type="xs:boolean">
+			<xs:annotation>
+				<xs:documentation>flag to indicate relative mass tolerance of precursor peak</xs:documentation>
+			</xs:annotation>
+		</xs:attribute>
+		<xs:attribute name="peak_mass_tolerance" type="xs:float" use="required">
+			<xs:annotation>
+				<xs:documentation>peak mass tolerance of fragment ions in Da</xs:documentation>
+			</xs:annotation>
+		</xs:attribute>
+		<xs:attribute name="peak_mass_tolerance_ppm" type="xs:boolean">
+			<xs:annotation>
+				<xs:documentation>flag to indicate relative mass tolerance of fragment peak</xs:documentation>
+			</xs:annotation>
+		</xs:attribute>
+	</xs:complexType>
+	<xs:complexType name="ProteinIdentificationType">
+		<xs:annotation>
+			<xs:documentation>Collection of identified proteins</xs:documentation>
+		</xs:annotation>
+		<xs:sequence>
+			<xs:element name="ProteinHit" minOccurs="0" maxOccurs="unbounded">
+				<xs:annotation>
+					<xs:documentation>Single reported protein hit</xs:documentation>
+				</xs:annotation>
+				<xs:complexType>
+					<xs:sequence minOccurs="0">
+						<xs:element name="UserParam" type="UserParam" minOccurs="0" maxOccurs="unbounded"/>
+					</xs:sequence>
+					<xs:attribute name="id" type="xs:ID" use="required">
+						<xs:annotation>
+							<xs:documentation>'id' of the protein hit. Is referenced by peptide hits.</xs:documentation>
+						</xs:annotation>
+					</xs:attribute>
+					<xs:attribute name="accession" type="xs:string" use="required">
+						<xs:annotation>
+							<xs:documentation>accession of the protein in the used database.</xs:documentation>
+						</xs:annotation>
+					</xs:attribute>
+					<xs:attribute name="score" type="xs:float" use="required">
+						<xs:annotation>
+							<xs:documentation>score of the hit</xs:documentation>
+						</xs:annotation>
+					</xs:attribute>
+					<xs:attribute name="sequence" type="xs:string">
+						<xs:annotation>
+							<xs:documentation>protein sequences, if known</xs:documentation>
+						</xs:annotation>
+					</xs:attribute>
+				</xs:complexType>
+			</xs:element>
+			<xs:element name="UserParam" type="UserParam" minOccurs="0" maxOccurs="unbounded"/>
+		</xs:sequence>
+		<xs:attribute name="score_type" type="xs:string" use="required">
+			<xs:annotation>
+				<xs:documentation>score type of the protein hits, e.g. MOWSE, p-value,...</xs:documentation>
+			</xs:annotation>
+		</xs:attribute>
+		<xs:attribute name="higher_score_better" type="xs:boolean" use="required">
+			<xs:annotation>
+				<xs:documentation>if a higher score is better ('true' or false')</xs:documentation>
+			</xs:annotation>
+		</xs:attribute>
+		<xs:attribute name="significance_threshold" type="xs:float">
+			<xs:annotation>
+				<xs:documentation>significance threshold as calculated by the search engine</xs:documentation>
+			</xs:annotation>
+		</xs:attribute>
+	</xs:complexType>
+	<xs:complexType name="PeptideIdentificationType">
+		<xs:annotation>
+			<xs:documentation>Peptide identifications not mapped to any consensus feature.</xs:documentation>
+		</xs:annotation>
+		<xs:sequence>
+			<xs:element name="PeptideHit" type="PeptideHitType" minOccurs="0" maxOccurs="unbounded"/>
+			<xs:element name="UserParam" type="UserParam" minOccurs="0" maxOccurs="unbounded"/>
+		</xs:sequence>
+<!--
+		<xs:attribute name="identification_run_ref" type="xs:IDREF" use="required">
+			<xs:annotation>
+				<xs:documentation>Reference to the corresponding identification run.</xs:documentation>
+			</xs:annotation>
+		</xs:attribute>
+-->
+		<xs:attribute name="score_type" type="xs:string" use="required">
+			<xs:annotation>
+				<xs:documentation>score type of the protein hits, e.g. MOWSE, p-value,...</xs:documentation>
+			</xs:annotation>
+		</xs:attribute>
+		<xs:attribute name="higher_score_better" type="xs:boolean" use="required">
+			<xs:annotation>
+				<xs:documentation>if a higher score is better ('true' or false')</xs:documentation>
+			</xs:annotation>
+		</xs:attribute>
+		<xs:attribute name="significance_threshold" type="xs:float">
+			<xs:annotation>
+				<xs:documentation>significance threshold as calculated by the search engine</xs:documentation>
+			</xs:annotation>
+		</xs:attribute>
+		<xs:attribute name="spectrum_reference" type="xs:unsignedInt">
+			<xs:annotation>
+				<xs:documentation>Integer reference number of the identified spectrum (or feature)</xs:documentation>
+			</xs:annotation>
+		</xs:attribute>
+		<xs:attribute name="RT" type="xs:float">
+			<xs:annotation>
+				<xs:documentation>Precursor peak retention time of the identified spectrum</xs:documentation>
+			</xs:annotation>
+		</xs:attribute>
+		<xs:attribute name="MZ" type="xs:float">
+			<xs:annotation>
+				<xs:documentation>Precursor peak mass-to-charge ratio of the identified spectrum</xs:documentation>
+			</xs:annotation>
+		</xs:attribute>
+	</xs:complexType>
+	<xs:complexType name="PeptideHitType">
+		<xs:annotation>
+			<xs:documentation>single reported peptide hit</xs:documentation>
+		</xs:annotation>
+		<xs:sequence minOccurs="0">
+			<xs:element name="UserParam" type="UserParam" minOccurs="0" maxOccurs="unbounded"/>
+		</xs:sequence>
+		<xs:attribute name="sequence" type="xs:string" use="required">
+			<xs:annotation>
+				<xs:documentation>peptide sequence</xs:documentation>
+			</xs:annotation>
+		</xs:attribute>
+		<xs:attribute name="charge" type="xs:integer" use="required">
+			<xs:annotation>
+				<xs:documentation>charge of the peptide</xs:documentation>
+			</xs:annotation>
+		</xs:attribute>
+		<xs:attribute name="score" type="xs:float" use="required">
+			<xs:annotation>
+				<xs:documentation>score of the hit</xs:documentation>
+			</xs:annotation>
+		</xs:attribute>
+		<xs:attribute name="aa_before" type="CharListType">
+			<xs:annotation>
+				<xs:documentation>amino acid before the sequence (for DB search)</xs:documentation>
+			</xs:annotation>
+		</xs:attribute>
+		<xs:attribute name="aa_after" type="CharListType">
+			<xs:annotation>
+				<xs:documentation>amino acid after the sequence (for DB search)</xs:documentation>
+			</xs:annotation>
+		</xs:attribute>
+		<xs:attribute name="start" type="IntListType">
+			<xs:annotation>
+				<xs:documentation>start positions in protein</xs:documentation>
+			</xs:annotation>
+		</xs:attribute>
+		<xs:attribute name="end" type="IntListType">
+			<xs:annotation>
+				<xs:documentation>end positions in protein</xs:documentation>
+			</xs:annotation>
+		</xs:attribute>
+		<xs:attribute name="protein_refs" type="xs:IDREFS">
+			<xs:annotation>
+				<xs:documentation>References to proteins hits, this peptide occurs in.</xs:documentation>
+			</xs:annotation>
+		</xs:attribute>
+	</xs:complexType>
+
+	<xs:simpleType name="MassType">
+		<xs:annotation>
+			<xs:documentation>Enumeration of mass types</xs:documentation>
+		</xs:annotation>
+		<xs:restriction base="xs:string">
+			<xs:enumeration value="average"/>
+			<xs:enumeration value="monoisotopic"/>
+		</xs:restriction>
+	</xs:simpleType>
+	<xs:simpleType name="IntListType">
+		<xs:annotation>
+			<xs:documentation>list of integers</xs:documentation>
+		</xs:annotation>
+		<xs:list itemType="xs:int"/>
+	</xs:simpleType>
+	<xs:simpleType name="CharListType">
+		<xs:annotation>
+			<xs:documentation>list of strings</xs:documentation>
+		</xs:annotation>
+		<xs:list itemType="xs:string"/>
+	</xs:simpleType>
+	<xs:simpleType name="UserParamType">
+		<xs:annotation>
+			<xs:documentation>Enumeration of types</xs:documentation>
+		</xs:annotation>
+		<xs:restriction base="xs:string">
+			<xs:enumeration value="int"/>
+			<xs:enumeration value="float"/>
+			<xs:enumeration value="string"/>
+			<xs:enumeration value="intList"/>
+			<xs:enumeration value="floatList"/>
+			<xs:enumeration value="stringList"/>
+		</xs:restriction>
+	</xs:simpleType>
+	<xs:complexType name="UserParam">
+		<xs:annotation>
+			<xs:documentation>Type-Name-Value type for annotations</xs:documentation>
+		</xs:annotation>
+		<xs:attribute name="type" type="UserParamType" use="required">
+			<xs:annotation>
+				<xs:documentation>value type ('int', 'float' or 'string')</xs:documentation>
+			</xs:annotation>
+		</xs:attribute>
+		<xs:attribute name="name" type="xs:string" use="required">
+			<xs:annotation>
+				<xs:documentation>name of the annotation</xs:documentation>
+			</xs:annotation>
+		</xs:attribute>
+		<xs:attribute name="value" type="xs:anySimpleType" use="required">
+			<xs:annotation>
+				<xs:documentation>actual value of the annotation</xs:documentation>
+			</xs:annotation>
+		</xs:attribute>
+	</xs:complexType>
+</xs:schema>
+